use std::rc::Rc;

use soroban_env_common::{
    xdr::{
        AccountId, LedgerEntry, LedgerKey, LedgerKeyAccount, PublicKey, ScErrorCode, ScErrorType,
        Uint256,
    },
    MapObject,
};

use crate::{
    xdr::{ScMap, ScMapEntry, ScVal, ScVec, VecM},
    Env, Error, Host, HostError, Symbol, TryFromVal, Val,
};

#[test]
fn map_put_has_and_get() -> Result<(), HostError> {
    let host = Host::default();
    let scmap: ScMap = host.map_err(
        vec![
            ScMapEntry {
                key: ScVal::U32(1),
                val: ScVal::U32(2),
            },
            ScMapEntry {
                key: ScVal::U32(2),
                val: ScVal::U32(4),
            },
        ]
        .try_into(),
    )?;
    let obj: MapObject = host.to_host_val(&ScVal::Map(Some(scmap)))?.try_into()?;
    let k: Val = 3_u32.into();
    let v: Val = 6_u32.into();
    assert!(!bool::try_from(host.map_has(obj, k)?)?);
    let obj1 = host.map_put(obj, k, v)?;
    assert!(bool::try_from(host.map_has(obj1, k)?)?);
    let rv = host.map_get(obj1, k)?;
    let v: u32 = rv.try_into()?;
    assert_eq!(v, 6);
    Ok(())
}

#[test]
fn map_put_insert_and_remove() -> Result<(), HostError> {
    let host = Host::default();
    let scmap: ScMap = host.map_err(
        vec![
            ScMapEntry {
                key: ScVal::U32(1),
                val: ScVal::U32(10),
            },
            ScMapEntry {
                key: ScVal::U32(3),
                val: ScVal::U32(30),
            },
        ]
        .try_into(),
    )?;
    let scobj = ScVal::Map(Some(scmap));
    let mut obj: MapObject = host.to_host_val(&scobj)?.try_into()?;

    obj = host.map_put(obj, 0_u32.into(), 0_u32.into())?;
    obj = host.map_put(obj, 2_u32.into(), 20_u32.into())?;
    obj = host.map_put(obj, 4_u32.into(), 40_u32.into())?;

    let scmap_r: ScMap = host.map_err(
        vec![
            ScMapEntry {
                key: ScVal::U32(0),
                val: ScVal::U32(0),
            },
            ScMapEntry {
                key: ScVal::U32(1),
                val: ScVal::U32(10),
            },
            ScMapEntry {
                key: ScVal::U32(2),
                val: ScVal::U32(20),
            },
            ScMapEntry {
                key: ScVal::U32(3),
                val: ScVal::U32(30),
            },
            ScMapEntry {
                key: ScVal::U32(4),
                val: ScVal::U32(40),
            },
        ]
        .try_into(),
    )?;
    let obj_r: MapObject = host.to_host_val(&ScVal::Map(Some(scmap_r)))?.try_into()?;
    assert_eq!(host.obj_cmp(obj_r.into(), obj.into())?, 0);

    obj = host.map_del(obj, 0_u32.into())?;
    obj = host.map_del(obj, 2_u32.into())?;
    obj = host.map_del(obj, 4_u32.into())?;
    let obj_o: MapObject = host.to_host_val(&scobj)?.try_into()?;
    assert_eq!(host.obj_cmp(obj_o.into(), obj.into())?, 0);
    Ok(())
}

#[test]
fn map_prev_and_next() -> Result<(), HostError> {
    let host = Host::default();
    let scmap: ScMap = host.map_err(
        vec![
            ScMapEntry {
                key: ScVal::U32(1),
                val: ScVal::U32(2),
            },
            ScMapEntry {
                key: ScVal::U32(4),
                val: ScVal::U32(8),
            },
        ]
        .try_into(),
    )?;
    let scobj = ScVal::Map(Some(scmap));
    let obj: MapObject = host.to_host_val(&scobj)?.try_into()?;
    // prev
    {
        assert_eq!(
            host.map_prev_key(obj, 0_u32.into())?.get_payload(),
            Error::from_type_and_code(ScErrorType::Object, ScErrorCode::IndexBounds)
                .to_val()
                .get_payload()
        );
        assert_eq!(
            host.map_prev_key(obj, 1_u32.into())?.get_payload(),
            Error::from_type_and_code(ScErrorType::Object, ScErrorCode::IndexBounds)
                .to_val()
                .get_payload()
        );
        assert_eq!(
            host.map_prev_key(obj, 2_u32.into())?.get_payload(),
            Val::from_u32(1).to_val().get_payload()
        );
        assert_eq!(
            host.map_prev_key(obj, 4_u32.into())?.get_payload(),
            Val::from_u32(1).to_val().get_payload()
        );
        assert_eq!(
            host.map_prev_key(obj, 5_u32.into())?.get_payload(),
            Val::from_u32(4).to_val().get_payload()
        );
    }
    // next
    {
        assert_eq!(
            host.map_next_key(obj, 5_u32.into())?.get_payload(),
            Error::from_type_and_code(ScErrorType::Object, ScErrorCode::IndexBounds)
                .to_val()
                .get_payload()
        );
        assert_eq!(
            host.map_next_key(obj, 4_u32.into())?.get_payload(),
            Error::from_type_and_code(ScErrorType::Object, ScErrorCode::IndexBounds)
                .to_val()
                .get_payload()
        );
        assert_eq!(
            host.map_next_key(obj, 3_u32.into())?.get_payload(),
            Val::from_u32(4).to_val().get_payload()
        );
        assert_eq!(
            host.map_next_key(obj, 1_u32.into())?.get_payload(),
            Val::from_u32(4).to_val().get_payload()
        );
        assert_eq!(
            host.map_next_key(obj, 0_u32.into())?.get_payload(),
            Val::from_u32(1).to_val().get_payload()
        );
    }
    Ok(())
}

#[test]
fn map_prev_and_next_heterogeneous() -> Result<(), HostError> {
    let host = Host::default();
    let scmap: ScMap = host.map_err(
        vec![ScMapEntry {
            key: ScVal::U32(1),
            val: ScVal::U32(2),
        }]
        .try_into(),
    )?;
    let scvec: ScVec = host.test_scvec::<u32>(&[1])?;

    let scobj_map = ScVal::Map(Some(scmap));
    let scobj_vec = ScVal::Vec(Some(scvec));
    let sym = Symbol::try_from_small_str("symbol").unwrap();

    let obj_map = host.to_host_val(&scobj_map)?;
    let obj_vec = host.to_host_val(&scobj_vec)?;

    let mut test_map = host.map_new()?;
    test_map = host.map_put(test_map, 2u32.into(), 4u32.into())?;
    test_map = host.map_put(test_map, obj_map, 4u32.into())?;
    test_map = host.map_put(test_map, obj_vec, 4u32.into())?;
    test_map = host.map_put(test_map, sym.into(), 4u32.into())?;
    // The key ordering should be [u32, symbol, vec, map]
    // prev
    {
        assert_eq!(
            host.map_prev_key(test_map, 0_u32.into())?.get_payload(),
            Error::from_type_and_code(ScErrorType::Object, ScErrorCode::IndexBounds)
                .to_val()
                .get_payload()
        );
        assert_eq!(
            host.map_prev_key(test_map, 4_u32.into())?.get_payload(),
            Val::from_u32(2).to_val().get_payload()
        );
        assert_eq!(
            host.map_prev_key(test_map, sym.into())?.get_payload(),
            Val::from_u32(2).to_val().get_payload()
        );
        assert_eq!(
            host.map_prev_key(test_map, obj_vec)?.get_payload(),
            sym.as_val().get_payload()
        );
        assert_eq!(
            host.map_prev_key(test_map, obj_map)?.get_payload(),
            obj_vec.get_payload()
        );
    }
    // next
    {
        assert_eq!(
            host.map_next_key(test_map, 0_u32.into())?.get_payload(),
            Val::from_u32(2).to_val().get_payload()
        );
        assert_eq!(
            host.map_next_key(test_map, 4_u32.into())?.get_payload(),
            sym.as_val().get_payload()
        );
        assert_eq!(
            host.map_next_key(test_map, sym.into())?.get_payload(),
            obj_vec.get_payload()
        );
        assert_eq!(
            host.map_next_key(test_map, obj_vec)?.get_payload(),
            obj_map.get_payload()
        );
        assert_eq!(
            host.map_next_key(test_map, obj_map)?.get_payload(),
            Error::from_type_and_code(ScErrorType::Object, ScErrorCode::IndexBounds)
                .to_val()
                .get_payload()
        );
    }

    Ok(())
}

#[test]
fn map_keys() -> Result<(), HostError> {
    let host = Host::default();

    let mut map = host.map_new()?;
    map = host.map_put(map, 2u32.into(), 20u32.into())?;
    map = host.map_put(map, 1u32.into(), 10u32.into())?;
    let keys = host.map_keys(map)?;

    let expected_keys = host.test_vec_obj::<u32>(&[1, 2])?;

    assert_eq!(host.obj_cmp(keys.try_into()?, expected_keys.into())?, 0);

    Ok(())
}

#[test]
fn map_values() -> Result<(), HostError> {
    let host = Host::default();

    let mut map = host.map_new()?;
    map = host.map_put(map, 2u32.into(), 20u32.into())?;
    map = host.map_put(map, 1u32.into(), 10u32.into())?;
    let values = host.map_values(map)?;

    let expected_values = host.test_vec_obj::<u32>(&[10, 20])?;

    assert_eq!(host.obj_cmp(values.into(), expected_values.into())?, 0);

    Ok(())
}

#[test]
fn map_stack_no_overflow_65536_boxed_keys_and_vals() {
    let mut map: Vec<(Rc<LedgerKey>, Option<Rc<LedgerEntry>>)> = Vec::new();
    for a in 0..=255 {
        for b in 0..=255 {
            let mut k: [u8; 32] = [0; 32];
            k[0] = a;
            k[1] = b;
            let pk = PublicKey::PublicKeyTypeEd25519(Uint256(k));
            let key = LedgerKey::Account(LedgerKeyAccount {
                account_id: AccountId(pk),
            });
            map.push((Rc::new(key), None));
        }
    }
}

#[test]
<<<<<<< HEAD
fn scmap_out_of_order() {
    let host = Host::default();
    let bad_scmap = ScVal::Map(Some(ScMap(
        VecM::try_from(vec![
            ScMapEntry {
                key: ScVal::U32(2),
                val: ScVal::U32(0),
            },
            ScMapEntry {
                key: ScVal::U32(3),
                val: ScVal::U32(0),
            },
            ScMapEntry {
                key: ScVal::U32(1),
                val: ScVal::U32(0),
            },
        ])
        .unwrap(),
    )));
    assert!(Val::try_from_val(&host, &bad_scmap).is_err());
=======
fn map_build_bad_element_integrity() -> Result<(), HostError> {
    use crate::EnvBase;
    let host = Host::default();
    let obj = host.map_new()?;

    let ok_val = obj.to_val();
    let payload = ok_val.get_payload();

    // The low 8 bits of an object-handle payload are the
    // tag indicating its type. We just add one to the
    // object type here, corrupting it.
    let bad_tag = Val::from_payload(payload + 1);

    // the high 32 bits of an object-handle payload are the
    // index number of the handle. We corrupt those here with
    // an object index far greater than any allocated.
    let bad_handle = Val::from_payload(payload | 0xff_u64 << 48);

    // Inserting ok object referejces into maps should work.
    assert!(host.map_put(obj, ok_val, ok_val).is_ok());
    assert!(host.map_new_from_slices(&["hi"], &[ok_val]).is_ok());

    // Inserting corrupt object references into maps should fail.
    assert!(host.map_put(obj, ok_val, bad_tag).is_err());
    assert!(host.map_put(obj, bad_tag, ok_val).is_err());
    assert!(host.map_new_from_slices(&["hi"], &[bad_tag]).is_err());

    assert!(host.map_put(obj, ok_val, bad_handle).is_err());
    assert!(host.map_put(obj, bad_handle, ok_val).is_err());
    assert!(host.map_new_from_slices(&["hi"], &[bad_handle]).is_err());

    Ok(())
>>>>>>> 2f3a7f3a
}<|MERGE_RESOLUTION|>--- conflicted
+++ resolved
@@ -304,7 +304,6 @@
 }
 
 #[test]
-<<<<<<< HEAD
 fn scmap_out_of_order() {
     let host = Host::default();
     let bad_scmap = ScVal::Map(Some(ScMap(
@@ -325,7 +324,9 @@
         .unwrap(),
     )));
     assert!(Val::try_from_val(&host, &bad_scmap).is_err());
-=======
+}
+
+#[test]
 fn map_build_bad_element_integrity() -> Result<(), HostError> {
     use crate::EnvBase;
     let host = Host::default();
@@ -358,5 +359,4 @@
     assert!(host.map_new_from_slices(&["hi"], &[bad_handle]).is_err());
 
     Ok(())
->>>>>>> 2f3a7f3a
 }