use crate::{xdr::ScVmErrorCode, HostError};

// TODO: move this to an XDR enum
#[repr(i32)]
#[derive(Debug, Copy, Clone, PartialEq, Eq, PartialOrd, Ord, Hash)]
pub enum CostType {
    HostVecAllocVec = 0,
    HostVecAllocCell = 1,
    HostMapAllocMap = 2,
    HostMapAllocCell = 3,
    WasmInsnExec = 4,
    WasmMemAlloc = 5,
    HostEventDebug = 6,
    HostFunction = 7,
    VisitObject = 8,
<<<<<<< HEAD
    // Tracks a single Val (RawVal or primative Object like U64) <=> ScVal
    // conversion cost. Most of these Val counterparts in ScVal (except e.g.
    // Symbol) consumes a single int64 and therefore is a constant overhead.
    ValXdrConv = 9,
=======
    PushFrame = 9,
    PopFrame = 10,
>>>>>>> 86926179
}

// TODO: add XDR support for iterating over all the elements of an enum
impl CostType {
    pub fn variants() -> std::slice::Iter<'static, CostType> {
        static VARIANTS: &'static [CostType] = &[
            CostType::HostMapAllocMap,
            CostType::HostMapAllocCell,
            CostType::HostVecAllocVec,
            CostType::HostVecAllocCell,
            CostType::WasmInsnExec,
            CostType::WasmMemAlloc,
            CostType::HostEventDebug,
            CostType::HostFunction,
            CostType::VisitObject,
<<<<<<< HEAD
            CostType::ValXdrConv,
=======
            CostType::PushFrame,
            CostType::PopFrame,
>>>>>>> 86926179
        ];
        VARIANTS.iter()
    }
}

/// We provide a general "cost model" object that evaluates a general
/// expression:
///
///    f(x) = a + b*log_i(x) + c*x + d*(x^2)
///
/// Where a, b, c, d, and i are all "fixed" parameters at construction time
/// (extracted from an on-chain cost schedule, so technically not _totally_
/// fixed) and x is some abstract input variable -- say, event counts or object
/// sizes -- provided at runtime.
///
/// The log base i is also rounded-up to its nearest power of 2, since we
/// implement that term using bit count instructions.
///
/// The same CostModel type (applied to different parameters and variables) is
/// used for calculating memory as well as CPU time. We _hope_ this expression
/// is capable of modeling any of the costs we want to measure at runtime.
///
/// The parameters for a CostModel are calibrated empirically. See this crate's
/// benchmarks for more details.

#[derive(Default, Debug, Clone, PartialEq, Eq, PartialOrd, Ord, Hash)]
pub struct CostModel {
    pub const_param: u64,
    pub log_param: u64,
    pub log_base_param: u64,
    pub lin_param: u64,
    pub quad_param: u64,
}

impl CostModel {
    pub fn evaluate(&self, input: u64) -> u64 {
        let mut res = self.const_param;
        if self.log_param != 0 {
            res = res.saturating_add(
                self.log_param
                    .saturating_mul(ceil_log_base(input, self.log_base_param)),
            );
        }
        if self.lin_param != 0 {
            res = res.saturating_add(self.lin_param.saturating_mul(input));
        }
        if self.quad_param != 0 {
            res = res.saturating_add(self.quad_param.saturating_mul(input.saturating_mul(input)));
        }
        res
    }

    #[cfg(test)]
    pub fn reset(&mut self) {
        self.const_param = 0;
        self.log_param = 0;
        self.log_base_param = 0;
        self.lin_param = 0;
        self.quad_param = 0;
    }
}

// Returns the next power of 2 >= the input, avoiding overflow and returning 2
// for any input <= 2 (as we want to use this for logarithm input bases below).
fn next_2(x: u64) -> u64 {
    match x.checked_next_power_of_two() {
        None => 0x1000_0000_0000_0000,
        Some(0) => 2,
        Some(1) => 2,
        Some(n) => n,
    }
}

// Returns the ceil(log_base(next_2(x_in), next_2(base_in))); in other words
// rounds-up the input numbers to their nearest powers-of-two x and base
// respectively and then returns the least k such that base^k >= x.
//
// This is used below when calculating the cost to charge for a logarithmic
// term in the cost model.
fn ceil_log_base(x_in: u64, base_in: u64) -> u64 {
    let x = next_2(x_in);
    let base = next_2(base_in);
    let x_bits = x.trailing_zeros();
    let base_bits = base.trailing_zeros();
    let mut res = x_bits / base_bits;
    if x_bits % base_bits != 0 {
        res += 1;
    }
    assert!(base.pow(res) >= x);
    assert!(base.pow(res) >= x_in);
    res as u64
}

#[derive(Clone, Debug, PartialEq, Eq, PartialOrd, Ord, Hash)]
pub struct BudgetDimension {
    /// A set of cost models that map input values (eg. event counts, object
    /// sizes) from some CostType to whatever concrete resource type is being
    /// tracked by this dimension (eg. cpu or memory). CostType enum values are
    /// used as indexes into this vector, to make runtime lookups as cheap as
    /// possible.
    cost_models: Vec<CostModel>,

    /// The limit against-which the count is compared to decide if we're
    /// over budget.
    limit: u64,

    /// Tracks the sum of _output_ values from the cost model, for purposes
    /// of comparing to limit.
    count: u64,
}

impl BudgetDimension {
    pub fn get_cost_model(&self, ty: CostType) -> &CostModel {
        &self.cost_models[ty as usize]
    }

    pub fn get_cost_model_mut(&mut self, ty: CostType) -> &mut CostModel {
        &mut self.cost_models[ty as usize]
    }

    pub fn get_count(&self) -> u64 {
        self.count
    }

    pub fn get_limit(&self) -> u64 {
        self.limit
    }

    pub fn reset(&mut self, limit: u64) {
        self.limit = limit;
        self.count = 0;
    }

    pub fn is_over_budget(&self) -> bool {
        self.count > self.limit
    }

    pub fn charge(&mut self, ty: CostType, input: u64) -> Result<(), HostError> {
        let cm = self.get_cost_model(ty);
        self.count = self.count.saturating_add(cm.evaluate(input));
        if self.is_over_budget() {
            // TODO: convert this to a proper error code type.
            Err(ScVmErrorCode::TrapMemLimitExceeded.into())
        } else {
            Ok(())
        }
    }

    // Resets all model parameters to zero (so that we can override and test individual ones later).
    #[cfg(test)]
    pub fn reset_models(&mut self) {
        for model in &mut self.cost_models {
            model.reset()
        }
    }
}

impl Default for BudgetDimension {
    fn default() -> Self {
        let mut bd = Self {
            cost_models: Default::default(),
            limit: Default::default(),
            count: Default::default(),
        };
        for _ct in CostType::variants() {
            // TODO: load cost model for i from the chain.
            bd.cost_models.push(CostModel::default());
        }
        bd
    }
}

#[derive(Clone, Debug, PartialEq, Eq, PartialOrd, Ord, Hash)]
pub struct Budget {
    pub cpu_insns: BudgetDimension,
    pub mem_bytes: BudgetDimension,
    /// Tracks the sums of _input_ values to the cost models, for purposes of
    /// calibration and reporting; not used for budget-limiting per se.
    inputs: Vec<u64>,
}

impl Budget {
    pub fn charge(&mut self, ty: CostType, input: u64) -> Result<(), HostError> {
        let i = self.get_input_mut(ty);
        *i = i.saturating_add(input);

        self.cpu_insns.charge(ty, input)?;
        self.mem_bytes.charge(ty, input)?;
        Ok(())
    }

    pub fn get_input(&self, ty: CostType) -> u64 {
        self.inputs[ty as usize]
    }

    pub fn get_input_mut(&mut self, ty: CostType) -> &mut u64 {
        &mut self.inputs[ty as usize]
    }

    pub fn reset_unlimited(&mut self) {
        self.cpu_insns.reset(u64::MAX);
        self.mem_bytes.reset(u64::MAX);
        self.reset_inputs()
    }

    pub fn reset_inputs(&mut self) {
        for i in self.inputs.iter_mut() {
            *i = 0;
        }
    }

    #[cfg(test)]
    pub fn reset_limits(&mut self, cpu: u64, mem: u64) {
        self.cpu_insns.reset(cpu);
        self.mem_bytes.reset(mem);
        self.reset_inputs()
    }

    #[cfg(test)]
    pub fn reset_models(&mut self) {
        self.cpu_insns.reset_models();
        self.mem_bytes.reset_models();
    }
}

impl Default for Budget {
    fn default() -> Self {
        let mut b = Self {
            cpu_insns: Default::default(),
            mem_bytes: Default::default(),
            inputs: Default::default(),
        };

        for _ct in CostType::variants() {
            b.inputs.push(0);
        }

        // For the time being we don't have "on chain" cost models
        // so we just set some up here that we calibrated manually
        // in the adjacent benchmarks.

        // WASM instructions cost linear CPU instructions: 73 each.
        b.cpu_insns
            .get_cost_model_mut(CostType::WasmInsnExec)
            .lin_param = 73;
<<<<<<< HEAD
        // TODO: to be calibrated
        b.cpu_insns
            .get_cost_model_mut(CostType::ValXdrConv)
            .lin_param = 1;
        b.mem_bytes
            .get_cost_model_mut(CostType::ValXdrConv)
            .lin_param = 1;
        b.cpu_insns
            .get_cost_model_mut(CostType::ValXdrConv)
            .const_param = 100;
        b.mem_bytes
            .get_cost_model_mut(CostType::ValXdrConv)
            .const_param = 10;
=======
        // TODO: set cpu, mem model parameters for other CostTypes
>>>>>>> 86926179

        // Some "reasonable defaults": 640k of RAM and 100usec.
        //
        // We don't run for a time unit thought, we run for an estimated
        // (calibrated) number of CPU instructions.
        //
        // Assuming 2ghz chips at 2 instructions per cycle, we can guess about
        // 4bn instructions / sec. So about 4000 instructions per usec, or 400k
        // instructions in a 100usec time budget, or about 5479 wasm instructions
        // using the calibration above. Very roughly!
        // b.mem_bytes.limit = 0xa_0000;
        // b.cpu_insns.limit = 400_000;
        // TODO: Set proper limits once all the machinary (including in SDK tests) is in place and models are calibrated.
        b.cpu_insns.reset(u64::MAX);
        b.mem_bytes.reset(u64::MAX);
        b
    }
}<|MERGE_RESOLUTION|>--- conflicted
+++ resolved
@@ -13,15 +13,12 @@
     HostEventDebug = 6,
     HostFunction = 7,
     VisitObject = 8,
-<<<<<<< HEAD
+    PushFrame = 9,
+    PopFrame = 10,
     // Tracks a single Val (RawVal or primative Object like U64) <=> ScVal
     // conversion cost. Most of these Val counterparts in ScVal (except e.g.
     // Symbol) consumes a single int64 and therefore is a constant overhead.
-    ValXdrConv = 9,
-=======
-    PushFrame = 9,
-    PopFrame = 10,
->>>>>>> 86926179
+    ValXdrConv = 11,
 }
 
 // TODO: add XDR support for iterating over all the elements of an enum
@@ -37,12 +34,9 @@
             CostType::HostEventDebug,
             CostType::HostFunction,
             CostType::VisitObject,
-<<<<<<< HEAD
-            CostType::ValXdrConv,
-=======
             CostType::PushFrame,
             CostType::PopFrame,
->>>>>>> 86926179
+            CostType::ValXdrConv,
         ];
         VARIANTS.iter()
     }
@@ -288,7 +282,6 @@
         b.cpu_insns
             .get_cost_model_mut(CostType::WasmInsnExec)
             .lin_param = 73;
-<<<<<<< HEAD
         // TODO: to be calibrated
         b.cpu_insns
             .get_cost_model_mut(CostType::ValXdrConv)
@@ -302,9 +295,6 @@
         b.mem_bytes
             .get_cost_model_mut(CostType::ValXdrConv)
             .const_param = 10;
-=======
-        // TODO: set cpu, mem model parameters for other CostTypes
->>>>>>> 86926179
 
         // Some "reasonable defaults": 640k of RAM and 100usec.
         //
