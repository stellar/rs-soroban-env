--- conflicted
+++ resolved
@@ -392,8 +392,6 @@
         expect!["32"].assert_eq(size_of::<U256>().to_string().as_str());
         expect!["32"].assert_eq(size_of::<I256>().to_string().as_str());
 
-<<<<<<< HEAD
-=======
         #[rustversion::before(1.77)]
         #[cfg(target_arch = "x86_64")]
         fn check_x64_host_object_size_that_changed_at_rust_1_77() {
@@ -408,7 +406,6 @@
         #[cfg(target_arch = "x86_64")]
         check_x64_host_object_size_that_changed_at_rust_1_77();
 
->>>>>>> 41b4ee3f
         #[cfg(target_arch = "aarch64")]
         expect!["48"].assert_eq(size_of::<HostObject>().to_string().as_str());
         expect!["16"].assert_eq(size_of::<HostError>().to_string().as_str());
