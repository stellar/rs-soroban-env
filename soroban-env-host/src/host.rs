#![allow(unused_variables)]
#![allow(dead_code)]

use core::cell::RefCell;
use core::cmp::Ordering;
use core::fmt::Debug;
use im_rc::{OrdMap, Vector};
use num_bigint::Sign;
use soroban_env_common::{EnvVal, TryConvert, TryFromVal, TryIntoVal, OK, UNKNOWN_ERROR};

use soroban_env_common::xdr::{
    AccountId, ContractEvent, ContractEventBody, ContractEventType, ContractEventV0,
    ExtensionPoint, Hash, PublicKey, ReadXdr, ThresholdIndexes, WriteXdr,
};

use crate::budget::{Budget, CostType};
use crate::events::{DebugError, DebugEvent, Events};
use crate::storage::Storage;
use crate::weak_host::WeakHost;

use crate::xdr;
use crate::xdr::{
    ContractDataEntry, HostFunction, LedgerEntry, LedgerEntryData, LedgerEntryExt, LedgerKey,
    ScBigInt, ScContractCode, ScHostContextErrorCode, ScHostFnErrorCode, ScHostObjErrorCode,
    ScHostStorageErrorCode, ScHostValErrorCode, ScMap, ScMapEntry, ScObject, ScVal, ScVec,
};
use std::rc::Rc;

use crate::host_object::{HostMap, HostObj, HostObject, HostObjectType, HostVal, HostVec};
use crate::CheckedEnv;
#[cfg(feature = "vm")]
use crate::SymbolStr;
#[cfg(feature = "vm")]
use crate::Vm;
use crate::{EnvBase, IntoVal, Object, RawVal, RawValConvertible, Symbol, Val};

mod conversion;
mod data_helper;
mod err_helper;
mod error;
pub(crate) mod metered_bigint;
pub(crate) mod metered_clone;
pub(crate) mod metered_map;
pub(crate) mod metered_vector;
mod validity;
pub use error::HostError;

use self::metered_bigint::MeteredBigInt;
use self::metered_clone::MeteredClone;
use self::metered_map::MeteredOrdMap;
use self::metered_vector::MeteredVector;

/// Saves host state (storage and objects) for rolling back a (sub-)transaction
/// on error. A helper type used by [`FrameGuard`].
// Notes on metering: `RollbackPoint` are metered under Frame operations
#[derive(Clone)]
pub(crate) struct RollbackPoint {
    storage: MeteredOrdMap<LedgerKey, Option<LedgerEntry>>,
    objects: usize,
}

#[cfg(feature = "testutils")]
pub trait ContractFunctionSet {
    fn call(&self, func: &Symbol, host: &Host, args: &[RawVal]) -> Option<RawVal>;
}

/// Holds contextual information about a single invocation, either
/// a reference to a contract [`Vm`] or an enclosing [`HostFunction`]
/// invocation.
///
/// Frames are arranged into a stack in [`HostImpl::context`], and are pushed
/// with [`Host::push_frame`], which returns a [`FrameGuard`] that will
/// pop the frame on scope-exit.
///
/// Frames are also the units of (sub-)transactions: each frame captures
/// the host state when it is pushed, and the [`FrameGuard`] will either
/// commit or roll back that state when it pops the stack.
#[derive(Clone)]
pub(crate) enum Frame {
    #[cfg(feature = "vm")]
    ContractVM(Rc<Vm>, Symbol),
    HostFunction(HostFunction),
    Token(Hash, Symbol),
    #[cfg(feature = "testutils")]
    TestContract(Hash, Symbol),
}

/// Temporary helper for denoting a slice of guest memory, as formed by
/// various binary operations.
#[cfg(feature = "vm")]
struct VmSlice {
    vm: Rc<Vm>,
    pos: u32,
    len: u32,
}

#[derive(Debug, Clone)]
pub struct LedgerInfo {
    pub protocol_version: u32,
    pub sequence_number: u32,
    pub timestamp: u64,
    pub network_id: Vec<u8>,
}

#[derive(Clone, Default)]
pub(crate) struct HostImpl {
    ledger: RefCell<Option<LedgerInfo>>,
    objects: RefCell<Vec<HostObject>>,
    storage: RefCell<Storage>,
    context: RefCell<Vec<Frame>>,
    // Note: budget is refcounted and is _not_ deep-cloned when you call HostImpl::deep_clone,
    // mainly because it's not really possible to achieve (the same budget is connected to many
    // metered sub-objects) but also because it's plausible that the person calling deep_clone
    // actually wants their clones to be metered by "the same" total budget
    budget: Budget,
    events: RefCell<Events>,
    // Note: we're not going to charge metering for testutils because it's out of the scope
    // of what users will be charged for in production -- it's scaffolding for testing a contract,
    // but shouldn't be charged to the contract itself (and will never be compiled-in to
    // production hosts)
    #[cfg(feature = "testutils")]
    contracts: RefCell<std::collections::HashMap<Hash, Rc<dyn ContractFunctionSet>>>,
}
// Host is a newtype on Rc<HostImpl> so we can impl Env for it below.
#[derive(Default, Clone)]
pub struct Host(pub(crate) Rc<HostImpl>);

impl Debug for Host {
    fn fmt(&self, f: &mut std::fmt::Formatter<'_>) -> std::fmt::Result {
        write!(f, "Host({:x})", Rc::<HostImpl>::as_ptr(&self.0) as usize)
    }
}

impl TryConvert<&Object, ScObject> for Host {
    type Error = HostError;
    fn convert(&self, ob: &Object) -> Result<ScObject, Self::Error> {
        self.from_host_obj(*ob)
    }
}

impl TryConvert<Object, ScObject> for Host {
    type Error = HostError;
    fn convert(&self, ob: Object) -> Result<ScObject, Self::Error> {
        self.from_host_obj(ob)
    }
}

impl TryConvert<&ScObject, Object> for Host {
    type Error = HostError;
    fn convert(&self, ob: &ScObject) -> Result<Object, Self::Error> {
        self.to_host_obj(ob).map(|ob| ob.val)
    }
}

impl TryConvert<ScObject, Object> for Host {
    type Error = HostError;
    fn convert(&self, ob: ScObject) -> Result<Object, Self::Error> {
        self.to_host_obj(&ob).map(|ob| ob.val)
    }
}

impl Host {
    /// Constructs a new [`Host`] that will use the provided [`Storage`] for
    /// contract-data access functions such as
    /// [`CheckedEnv::get_contract_data`].
    pub fn with_storage_and_budget(storage: Storage, budget: Budget) -> Self {
        Self(Rc::new(HostImpl {
            ledger: RefCell::new(None),
            objects: Default::default(),
            storage: RefCell::new(storage),
            context: Default::default(),
            budget,
            events: Default::default(),
            #[cfg(feature = "testutils")]
            contracts: Default::default(),
        }))
    }

    pub fn set_ledger_info(&self, info: LedgerInfo) {
        *self.0.ledger.borrow_mut() = Some(info)
    }

    fn with_ledger_info<F, T>(&self, f: F) -> Result<T, HostError>
    where
        F: FnOnce(&LedgerInfo) -> Result<T, HostError>,
    {
        match self.0.ledger.borrow().as_ref() {
            None => Err(self.err_general("missing ledger info")),
            Some(li) => f(li),
        }
    }

    /// Helper for mutating the [`Budget`] held in this [`Host`], either to
    /// allocate it on contract creation or to deplete it on callbacks from
    /// the VM or host functions.
    pub fn get_budget<T, F>(&self, f: F) -> T
    where
        F: FnOnce(Budget) -> T,
    {
        f(self.0.budget.clone())
    }

    pub fn charge_budget(&self, ty: CostType, input: u64) -> Result<(), HostError> {
        self.0.budget.clone().charge(ty, input)
    }

    pub(crate) fn get_events_mut<F, U>(&self, f: F) -> Result<U, HostError>
    where
        F: FnOnce(&mut Events) -> Result<U, HostError>,
    {
        f(&mut *self.0.events.borrow_mut())
    }

    /// Records a debug event. This in itself is not necessarily an error; it
    /// might just be some contextual event we want to put in a debug log for
    /// diagnostic purpopses. The return value from this is therefore () when
    /// the event is recorded successfully, even if the event itself
    /// _represented_ some other error. This function only returns Err(...) when
    /// there was a failure to record the event, such as when budget is
    /// exceeded.
    pub fn record_debug_event<T>(&self, src: T) -> Result<(), HostError>
    where
        DebugEvent: From<T>,
    {
        // We want to record an event _before_ we charge the budget, to maximize
        // the chance we return "what the contract was doing when it ran out of
        // gas" in cases it does. This does mean in that one case we'll exceed
        // the gas limit a tiny amount (one event-worth) but it's not something
        // users can harm us with nor does it observably effect the order the
        // contract runs out of gas in; this is an atomic action from the
        // contract's perspective.
        let event: DebugEvent = src.into();
        let len = self.get_events_mut(|events| Ok(events.record_debug_event(event)))?;
        self.charge_budget(CostType::HostEventDebug, len)
    }

    // Records a contract event.
    pub fn record_contract_event(
        &self,
        type_: ContractEventType,
        topics: ScVec,
        data: ScVal,
    ) -> Result<(), HostError> {
        let ce = ContractEvent {
            ext: ExtensionPoint::V0,
            contract_id: self.get_current_contract_id().ok(),
            type_,
            body: ContractEventBody::V0(ContractEventV0 { topics, data }),
        };
        self.get_events_mut(|events| Ok(events.record_contract_event(ce)))?;
        // Notes on metering: the length of topics and the complexity of data
        // have been covered by various `ValXdrConv` charges. Here we charge 1
        // unit just for recording this event.
        self.charge_budget(CostType::HostEventDebug, 1)
    }

    pub(crate) fn visit_storage<F, U>(&self, f: F) -> Result<U, HostError>
    where
        F: FnOnce(&mut Storage) -> Result<U, HostError>,
    {
        f(&mut *self.0.storage.borrow_mut())
    }

    /// Accept a _unique_ (refcount = 1) host reference and destroy the
    /// underlying [`HostImpl`], returning its constituent components to the
    /// caller as a tuple wrapped in `Ok(...)`. If the provided host reference
    /// is not unique, returns `Err(self)`.
    pub fn try_finish(self) -> Result<(Storage, Budget, Events), Self> {
        Rc::try_unwrap(self.0)
            .map(|host_impl| {
                let storage = host_impl.storage.into_inner();
                let budget = host_impl.budget;
                let events = host_impl.events.into_inner();
                (storage, budget, events)
            })
            .map_err(Host)
    }

    /// Helper function for [`Host::with_frame`] below. Pushes a new [`Frame`]
    /// on the context stack, returning a [`RollbackPoint`] such that if
    /// operation fails, it can be used to roll the [`Host`] back to the state
    /// it had before its associated [`Frame`] was pushed.
    fn push_frame(&self, frame: Frame) -> Result<RollbackPoint, HostError> {
        // Charges 1 unit instead of `map.len()` units because of OrdMap's
        // sub-structure sharing that makes cloning cheap.
        self.charge_budget(CostType::PushFrame, 1)?;
        self.0.context.borrow_mut().push(frame);
        Ok(RollbackPoint {
            objects: self.0.objects.borrow().len(),
            storage: self.0.storage.borrow().map.clone(),
        })
    }

    /// Helper function for [`Host::with_frame`] below. Pops a [`Frame`] off
    /// the current context and optionally rolls back the [`Host`]'s objects
    /// and storage map to the state in the provided [`RollbackPoint`].
    fn pop_frame(&self, orp: Option<RollbackPoint>) -> Result<(), HostError> {
        self.charge_budget(CostType::PopFrame, 1)?;
        self.0
            .context
            .borrow_mut()
            .pop()
            .expect("unmatched host frame push/pop");
        if let Some(rp) = orp {
            self.0.objects.borrow_mut().truncate(rp.objects);
            self.0.storage.borrow_mut().map = rp.storage;
        }
        Ok(())
    }

    /// Applies a function to the top [`Frame`] of the context stack. Returns
    /// [`HostError`] if the context stack is empty, otherwise returns result of
    /// function call.
    // Notes on metering: aquiring the current frame is cheap and not charged.
    /// Metering happens in the passed-in closure where actual work is being done.
    fn with_current_frame<F, U>(&self, f: F) -> Result<U, HostError>
    where
        F: FnOnce(&Frame) -> Result<U, HostError>,
    {
        f(self
            .0
            .context
            .borrow()
            .last()
            .ok_or_else(|| self.err(DebugError::new(ScHostContextErrorCode::NoContractRunning)))?)
    }

    /// Pushes a [`Frame`], runs a closure, and then pops the frame, rolling back
    /// if the closure returned an error. Returns the result that the closure
    /// returned (or any error caused during the frame push/pop).
    // Notes on metering: `GuardFrame` charges on the work done on protecting the `context`.
    /// It does not cover the cost of the actual closure call. The closure needs to be
    /// metered separately.
    pub(crate) fn with_frame<F, U>(&self, frame: Frame, f: F) -> Result<U, HostError>
    where
        F: FnOnce() -> Result<U, HostError>,
    {
        self.charge_budget(CostType::GuardFrame, 1)?;
        let start_depth = self.0.context.borrow().len();
        let rp = self.push_frame(frame)?;
        let res = f();
        if res.is_err() {
            // Pop and rollback on error.
            self.pop_frame(Some(rp))?;
        } else {
            // Just pop on success.
            self.pop_frame(None)?;
        }
        // Every push and pop should be matched; if not there is a bug.
        let end_depth = self.0.context.borrow().len();
        assert_eq!(start_depth, end_depth);
        res
    }

    /// Returns [`Hash`] contract ID from the VM frame at the top of the context
    /// stack, or a [`HostError`] if the context stack is empty or has a non-VM
    /// frame at its top.
    fn get_current_contract_id(&self) -> Result<Hash, HostError> {
        self.with_current_frame(|frame| match frame {
            #[cfg(feature = "vm")]
<<<<<<< HEAD
            Frame::ContractVM(vm, _) => Ok(vm.contract_id.clone()),
            Frame::HostFunction(_) => {
                Err(self.err_general("Host function context has no contract ID"))
            }
            Frame::Token(id, _) => Ok(id.clone()),
=======
            Frame::ContractVM(vm) => vm.contract_id.metered_clone(&self.0.budget),
            Frame::HostFunction(_) => {
                Err(self.err_general("Host function context has no contract ID"))
            }
            Frame::Token(id) => id.metered_clone(&self.0.budget),
>>>>>>> 7978f954
            #[cfg(feature = "testutils")]
            Frame::TestContract(id, _) => Ok(id.clone()),
        })
    }

    // Notes on metering: closure call needs to be metered separatedly. `VisitObject` only covers
    /// the cost of visiting an object.
    unsafe fn unchecked_visit_val_obj<F, U>(&self, val: RawVal, f: F) -> Result<U, HostError>
    where
        F: FnOnce(Option<&HostObject>) -> Result<U, HostError>,
    {
        self.charge_budget(CostType::VisitObject, 1)?;
        let r = self.0.objects.borrow();
        let index = <Object as RawValConvertible>::unchecked_from_val(val).get_handle() as usize;
        f(r.get(index))
    }

    // Notes on metering: object visiting part is covered by unchecked_visit_val_obj. Closure function
    /// needs to be metered separately.
    fn visit_obj<HOT: HostObjectType, F, U>(&self, obj: Object, f: F) -> Result<U, HostError>
    where
        F: FnOnce(&HOT) -> Result<U, HostError>,
    {
        unsafe {
            self.unchecked_visit_val_obj(obj.into(), |hopt| match hopt {
                None => Err(self.err_status(ScHostObjErrorCode::UnknownReference)),
                Some(hobj) => match HOT::try_extract(hobj) {
                    None => Err(self.err_status(ScHostObjErrorCode::UnexpectedType)),
                    Some(hot) => f(hot),
                },
            })
        }
    }

    // Notes on metering: free
    fn reassociate_val(hv: &mut HostVal, weak: WeakHost) {
        hv.env = weak;
    }

    // Notes on metering: free
    pub(crate) fn get_weak(&self) -> WeakHost {
        WeakHost(Rc::downgrade(&self.0))
    }

    // Notes on metering: free
    pub(crate) fn associate_raw_val(&self, val: RawVal) -> HostVal {
        let env = self.get_weak();
        HostVal { env, val }
    }

    // Notes on metering: free. Any non-trivial work involved in converting from CVT to RawVal
    // needs to go through host functions and involves host objects, which are all covered by
    // the components' metering.
    pub(crate) fn associate_env_val_type<V: Val, CVT: IntoVal<WeakHost, RawVal>>(
        &self,
        v: CVT,
    ) -> HostVal {
        let env = self.get_weak();
        EnvVal {
            val: v.into_val(&env),
            env,
        }
    }

    // Testing interface to create values directly for later use via Env functions.
    // Notes on metering: covered by `to_host_val`
    pub fn inject_val(&self, v: &ScVal) -> Result<RawVal, HostError> {
        self.to_host_val(v).map(Into::into)
    }

    pub fn get_events(&self) -> Result<Events, HostError> {
        self.0.events.borrow().metered_clone(&self.0.budget)
    }

    // Notes on metering: free
    #[cfg(feature = "vm")]
    fn decode_vmslice(&self, pos: RawVal, len: RawVal) -> Result<VmSlice, HostError> {
        let pos: u32 = self.u32_from_rawval_input("pos", pos)?;
        let len: u32 = self.u32_from_rawval_input("len", len)?;
        self.with_current_frame(|frame| match frame {
            Frame::ContractVM(vm, _) => {
                let vm = vm.clone();
                Ok(VmSlice { vm, pos, len })
            }
            _ => Err(self.err_general("attempt to access guest binary in non-VM frame")),
        })
    }

    pub(crate) fn from_host_val(&self, val: RawVal) -> Result<ScVal, HostError> {
        // Charges a single unit to for the RawVal -> ScVal conversion.
        // The actual conversion logic occurs in the `common` crate, which
        // translates a u64 into another form defined by the xdr.
        // For an `Object`, the actual structural conversion (such as byte
        // cloning) occurs in `from_host_obj` and is metered there.
        self.charge_budget(CostType::ValXdrConv, 1)?;
        ScVal::try_from_val(self, val)
            .map_err(|_| self.err_status(ScHostValErrorCode::UnknownError))
    }

    pub(crate) fn to_host_val(&self, v: &ScVal) -> Result<HostVal, HostError> {
        self.charge_budget(CostType::ValXdrConv, 1)?;
        let rv = v
            .try_into_val(self)
            .map_err(|_| self.err_status(ScHostValErrorCode::UnknownError))?;
        Ok(self.associate_raw_val(rv))
    }

    pub(crate) fn from_host_obj(&self, ob: Object) -> Result<ScObject, HostError> {
        unsafe {
            self.unchecked_visit_val_obj(ob.into(), |ob| {
                // This accounts for conversion of "primitive" objects (e.g U64)
                // and the "shell" of a complex object (ScMap). Any non-trivial
                // work such as byte cloning, has to be accounted for and
                // metered in indivial match arms.
                self.charge_budget(CostType::ValXdrConv, 1)?;
                match ob {
                    None => Err(self.err_status(ScHostObjErrorCode::UnknownReference)),
                    Some(ho) => match ho {
                        HostObject::Vec(vv) => {
                            // Here covers the cost of space allocating and maneuvering needed to go
                            // from one structure to the other. The actual conversion work (heavy lifting)
                            // is covered by `from_host_val`, which is recursive.
                            self.charge_budget(CostType::ScVecFromHostVec, vv.len() as u64)?;
                            let sv = vv
                                .iter()
                                .map(|e| self.from_host_val(e.val))
                                .collect::<Result<Vec<ScVal>, HostError>>()?;
                            Ok(ScObject::Vec(ScVec(self.map_err(sv.try_into())?)))
                        }
                        HostObject::Map(mm) => {
                            // Here covers the cost of space allocating and maneuvering needed to go
                            // from one structure to the other. The actual conversion work (heavy lifting)
                            // is covered by `from_host_val`, which is recursive.
                            self.charge_budget(CostType::ScMapFromHostMap, mm.len() as u64)?;
                            let mut mv = Vec::new();
                            for (k, v) in mm.iter() {
                                let key = self.from_host_val(k.val)?;
                                let val = self.from_host_val(v.val)?;
                                mv.push(ScMapEntry { key, val });
                            }
                            Ok(ScObject::Map(ScMap(self.map_err(mv.try_into())?)))
                        }
                        HostObject::U64(u) => Ok(ScObject::U64(*u)),
                        HostObject::I64(i) => Ok(ScObject::I64(*i)),
                        HostObject::Bin(b) => Ok(ScObject::Bytes(
                            self.map_err(b.metered_clone(&self.0.budget)?.try_into())?,
                        )),
                        HostObject::BigInt(bi) => self.scobj_from_bigint(bi),
                        HostObject::Hash(h) => Ok(ScObject::Hash(h.clone())),
                        HostObject::PublicKey(pk) => Ok(ScObject::PublicKey(pk.clone())),
                        HostObject::ContractCode(cc) => Ok(ScObject::ContractCode(cc.clone())),
                    },
                }
            })
        }
    }

    pub(crate) fn to_host_obj(&self, ob: &ScObject) -> Result<HostObj, HostError> {
        self.charge_budget(CostType::ValXdrConv, 1)?;
        match ob {
            ScObject::Vec(v) => {
                self.charge_budget(CostType::ScVecToHostVec, v.len() as u64)?;
                let vv =
                    v.0.iter()
                        .map(|e| self.to_host_val(e))
                        .collect::<Result<Vector<HostVal>, HostError>>()?;
                self.add_host_object(MeteredVector::from_vec(self.0.budget.clone(), vv)?)
            }
            ScObject::Map(m) => {
                self.charge_budget(CostType::ScMapToHostMap, m.len() as u64)?;
                let mut mm = OrdMap::new();
                for pair in m.0.iter() {
                    let k = self.to_host_val(&pair.key)?;
                    let v = self.to_host_val(&pair.val)?;
                    mm.insert(k, v);
                }
                self.add_host_object(HostMap::from_map(self.0.budget.clone(), mm)?)
            }
            ScObject::U64(u) => self.add_host_object(*u),
            ScObject::I64(i) => self.add_host_object(*i),
            ScObject::Bytes(b) => {
                self.add_host_object::<Vec<u8>>(b.as_vec().metered_clone(&self.0.budget)?.into())
            }
            ScObject::BigInt(sbi) => {
                let bi = match sbi {
                    ScBigInt::Zero => MeteredBigInt::new(self.0.budget.clone())?,
                    ScBigInt::Positive(bytes) => MeteredBigInt::from_bytes_be(
                        Sign::Plus,
                        bytes.as_ref(),
                        self.0.budget.clone(),
                    )?,
                    ScBigInt::Negative(bytes) => MeteredBigInt::from_bytes_be(
                        Sign::Minus,
                        bytes.as_ref(),
                        self.0.budget.clone(),
                    )?,
                };
                self.add_host_object(bi)
            }
            ScObject::Hash(h) => self.add_host_object(h.clone()),
            ScObject::PublicKey(pk) => self.add_host_object(pk.clone()),
            ScObject::ContractCode(cc) => self.add_host_object(cc.clone()),
        }
    }

    pub(crate) fn charge_for_new_host_object(
        &self,
        ho: HostObject,
    ) -> Result<HostObject, HostError> {
        self.charge_budget(CostType::HostObjAllocSlot, 1)?;
        match &ho {
            HostObject::Vec(v) => {
                self.charge_budget(CostType::HostVecAllocCell, v.len() as u64)?;
            }
            HostObject::Map(m) => {
                self.charge_budget(CostType::HostMapAllocCell, m.len() as u64)?;
            }
            HostObject::U64(_) => {
                self.charge_budget(CostType::HostU64AllocCell, 1)?;
            }
            HostObject::I64(_) => {
                self.charge_budget(CostType::HostI64AllocCell, 1)?;
            }
            HostObject::Bin(b) => {
                self.charge_budget(CostType::HostBinAllocCell, b.len() as u64)?;
            }
            HostObject::BigInt(bi) => {
                self.charge_budget(CostType::HostBigIntAllocCell, bi.bits() as u64)?;
                // TODO: are we double counting by charging bi.bits()?
            }
            HostObject::Hash(_) => {}
            HostObject::PublicKey(_) => {}
            HostObject::ContractCode(_) => {}
        }
        Ok(ho)
    }

    /// Moves a value of some type implementing [`HostObjectType`] into the host's
    /// object array, returning a [`HostObj`] containing the new object's array
    /// index, tagged with the [`xdr::ScObjectType`] and associated with the current
    /// host via a weak reference.
    // Notes on metering: new object is charged by `charge_for_new_host_object`. The
    // rest is free.
    pub(crate) fn add_host_object<HOT: HostObjectType>(
        &self,
        hot: HOT,
    ) -> Result<HostObj, HostError> {
        let handle = self.0.objects.borrow().len();
        if handle > u32::MAX as usize {
            return Err(self.err_status(ScHostObjErrorCode::ObjectCountExceedsU32Max));
        }
        self.0
            .objects
            .borrow_mut()
            .push(self.charge_for_new_host_object(HOT::inject(hot))?);
        let env = WeakHost(Rc::downgrade(&self.0));
        let v = Object::from_type_and_handle(HOT::get_type(), handle as u32);
        Ok(EnvVal { env, val: v })
    }

    // Notes on metering: this is covered by the called components.
    pub fn create_contract_with_id(
        &self,
        contract: ScContractCode,
        id_obj: Object,
    ) -> Result<(), HostError> {
        let new_contract_id = self.hash_from_obj_input("id_obj", id_obj)?;
        let storage_key =
            self.contract_code_ledger_key(new_contract_id.metered_clone(&self.0.budget)?);
        if self.0.storage.borrow_mut().has(&storage_key)? {
            return Err(self.err_general("Contract already exists"));
        }
        self.store_contract_code(contract, new_contract_id, &storage_key)?;
        Ok(())
    }

    pub fn create_contract_with_id_preimage(
        &self,
        contract: ScContractCode,
        id_preimage: Vec<u8>,
    ) -> Result<Object, HostError> {
        let id_obj = self.compute_hash_sha256(self.add_host_object(id_preimage)?.into())?;
        self.create_contract_with_id(contract, id_obj)?;
        Ok(id_obj)
    }

    // Notes on metering: this is covered by the called components.
    fn call_contract_fn(
        &self,
        id: &Hash,
        func: &Symbol,
        args: &[RawVal],
    ) -> Result<RawVal, HostError> {
        // Create key for storage
        let storage_key = self.contract_code_ledger_key(id.metered_clone(&self.0.budget)?);
        match self.retrieve_contract_code_from_storage(&storage_key)? {
            #[cfg(feature = "vm")]
            ScContractCode::Wasm(wasm) => {
                let vm = Vm::new(self, id.metered_clone(&self.0.budget)?, wasm.as_slice())?;
                vm.invoke_function_raw(self, SymbolStr::from(func).as_ref(), args)
            }
            #[cfg(not(feature = "vm"))]
            ScContractCode::Wasm(_) => Err(self.err_general("could not dispatch")),
            ScContractCode::Token => {
                self.with_frame(Frame::Token(id.clone(), func.clone()), || {
                    use crate::native_contract::{NativeContract, Token};
                    Token.call(func, self, args)
                })
            }
        }
    }

    // Notes on metering: this is covered by the called components.
    fn call_n(&self, contract: Object, func: Symbol, args: &[RawVal]) -> Result<RawVal, HostError> {
        // Get contract ID
        let id = self.hash_from_obj_input("contract", contract)?;

        // "testutils" is not covered by budget metering.
        #[cfg(feature = "testutils")]
        {
            // This looks a little un-idiomatic, but this avoids maintaining a borrow of
            // self.0.contracts. Implementing it as
            //
            //     if let Some(cfs) = self.0.contracts.borrow().get(&id).cloned() { ... }
            //
            // maintains a borrow of self.0.contracts, which can cause borrow errors.
            let cfs_option = self.0.contracts.borrow().get(&id).cloned();
            if let Some(cfs) = cfs_option {
                return self.with_frame(Frame::TestContract(id.clone(), func.clone()), || {
                    cfs.call(&func, self, args)
                        .ok_or_else(|| self.err_general("function not found"))
                });
            }
        }

        return self.call_contract_fn(&id, &func, args);
    }

    // Notes on metering: covered by the called components.
    pub fn invoke_function_raw(&self, hf: HostFunction, args: ScVec) -> Result<RawVal, HostError> {
        match hf {
            HostFunction::Call => {
                if let [ScVal::Object(Some(scobj)), ScVal::Symbol(scsym), rest @ ..] =
                    args.as_slice()
                {
                    self.with_frame(Frame::HostFunction(hf), || {
                        let object = self.to_host_obj(scobj)?.to_object();
                        let symbol = <Symbol>::try_from(scsym)?;
                        self.charge_budget(CostType::CallArgsUnpack, rest.len() as u64)?;
                        let args = rest
                            .iter()
                            .map(|scv| self.to_host_val(scv).map(|hv| hv.val))
                            .collect::<Result<Vec<RawVal>, HostError>>()?;
                        self.call_n(object, symbol, &args[..])
                    })
                } else {
                    Err(self.err_status_msg(
                        ScHostFnErrorCode::InputArgsWrongLength,
                        "unexpected arguments to 'call' host function",
                    ))
                }
            }
            HostFunction::CreateContract => {
                if let [ScVal::Object(Some(c_obj)), ScVal::Object(Some(s_obj)), ScVal::Object(Some(k_obj)), ScVal::Object(Some(sig_obj))] =
                    args.as_slice()
                {
                    self.with_frame(Frame::HostFunction(hf), || {
                        let contract = self.to_host_obj(c_obj)?.to_object();
                        let salt = self.to_host_obj(s_obj)?.to_object();
                        let key = self.to_host_obj(k_obj)?.to_object();
                        let signature = self.to_host_obj(sig_obj)?.to_object();
                        //TODO: should create_contract_from_ed25519 return a RawVal instead of Object to avoid this conversion?
                        self.create_contract_from_ed25519(contract, salt, key, signature)
                            .map(|obj| <RawVal>::from(obj))
                    })
                } else {
                    Err(self.err_status_msg(
                        ScHostFnErrorCode::InputArgsWrongLength,
                        "unexpected arguments to 'CreateContract' host function",
                    ))
                }
            }
        }
    }

    // Notes on metering: covered by the called components.
    pub fn invoke_function(&self, hf: HostFunction, args: ScVec) -> Result<ScVal, HostError> {
        let rv = self.invoke_function_raw(hf, args)?;
        self.from_host_val(rv)
    }

    // "testutils" is not covered by budget metering.
    #[cfg(feature = "testutils")]
    pub fn register_test_contract(
        &self,
        contract_id: Object,
        contract_fns: Rc<dyn ContractFunctionSet>,
    ) -> Result<(), HostError> {
        let hash = self.hash_from_obj_input("contract_id", contract_id)?;
        let mut contracts = self.0.contracts.borrow_mut();
        if !contracts.contains_key(&hash) {
            contracts.insert(hash, contract_fns);
            Ok(())
        } else {
            Err(self.err_general("vtable already exists"))
        }
    }

    // "testutils" is not covered by budget metering.
    #[cfg(feature = "testutils")]
    pub fn register_test_contract_wasm(
        &self,
        contract_id: Object,
        contract_wasm: &[u8],
    ) -> Result<(), HostError> {
        let contract_code =
            ScContractCode::Wasm(contract_wasm.try_into().map_err(|_| self.err_general(""))?);
        self.create_contract_with_id(contract_code, contract_id)
    }

    /// Records a `System` contract event. `topics` is expected to be a `SCVec`
    /// with length <= 4 that cannot contain Vecs, Maps, or Binaries > 32 bytes
    /// On succes, returns an `SCStatus::Ok`.
    pub fn system_event(&self, topics: Object, data: RawVal) -> Result<RawVal, HostError> {
        let topics = self.event_topics_from_host_obj(topics)?;
        let data = self.from_host_val(data)?;
        self.record_contract_event(ContractEventType::System, topics, data)?;
        Ok(OK.into())
    }
}

// Notes on metering: these are called from the guest and thus charged on the VM instructions.
impl EnvBase for Host {
    fn as_mut_any(&mut self) -> &mut dyn std::any::Any {
        todo!()
    }

    fn check_same_env(&self, other: &Self) {
        assert!(Rc::ptr_eq(&self.0, &other.0));
    }

    fn deep_clone(&self) -> Self {
        // Step 1: naive deep-clone the HostImpl. At this point some of the
        // objects in new_host may have WeakHost refs to the old host.
        let new_host = Host(Rc::new((*self.0).clone()));

        // Step 2: adjust all the objects that have internal WeakHost refs
        // to point to a weakhost associated with the new host. There are
        // only a few of these.
        let new_weak = new_host.get_weak();
        for hobj in new_host.0.objects.borrow_mut().iter_mut() {
            match hobj {
                HostObject::Vec(vs) => {
                    vs.iter_mut().for_each(|v| v.env = new_weak.clone());
                }
                HostObject::Map(m) => {
                    let mnew = m
                        .clone()
                        .into_iter()
                        .map(|(mut k, mut v)| {
                            k.env = new_weak.clone();
                            v.env = new_weak.clone();
                            (k, v)
                        })
                        .collect::<OrdMap<HostVal, HostVal>>();
                    *m = HostMap {
                        budget: self.0.budget.clone(),
                        map: mnew,
                    }
                }
                _ => (),
            }
        }
        new_host
    }

    fn binary_copy_from_slice(&self, b: Object, b_pos: RawVal, mem: &[u8]) -> Object {
        // This is only called from native contracts, either when testing or
        // when the contract is otherwise linked into the same address space as
        // us. We therefore access the memory we were passed directly.
        //
        // This is also why we _panic_ on errors in here, rather than attempting
        // to return a recoverable error code: native contracts that call this
        // function do so through APIs that _should_ never pass bad data.
        //
        // TODO: we may revisit this choice of panicing in the future, depending
        // on how we choose to try to contain panics-caused-by-native-contracts.
        let b_pos = u32::try_from(b_pos).expect("pos input is not u32");
        let len = u32::try_from(mem.len()).expect("slice len exceeds u32");
        let mut vnew = self
            .visit_obj(b, |hv: &Vec<u8>| Ok(hv.clone()))
            .expect("access to unknown host binary object");
        let end_idx = b_pos.checked_add(len).expect("u32 overflow") as usize;
        // TODO: we currently grow the destination vec if it's not big enough,
        // make sure this is desirable behaviour.
        if end_idx > vnew.len() {
            vnew.resize(end_idx, 0);
        }
        let write_slice = &mut vnew[b_pos as usize..end_idx];
        write_slice.copy_from_slice(mem);
        self.add_host_object(vnew)
            .expect("unable to add host object")
            .into()
    }

    fn binary_copy_to_slice(&self, b: Object, b_pos: RawVal, mem: &mut [u8]) {
        let b_pos = u32::try_from(b_pos).expect("pos input is not u32");
        let len = u32::try_from(mem.len()).expect("slice len exceeds u32");
        self.visit_obj(b, move |hv: &Vec<u8>| {
            let end_idx = b_pos.checked_add(len).expect("u32 overflow") as usize;
            if end_idx > hv.len() {
                panic!("index out of bounds");
            }
            mem.copy_from_slice(&hv.as_slice()[b_pos as usize..end_idx]);
            Ok(())
        })
        .expect("access to unknown host object");
    }

    fn binary_new_from_slice(&self, mem: &[u8]) -> Object {
        self.add_host_object::<Vec<u8>>(mem.into())
            .expect("unable to add host binary object")
            .into()
    }

    fn log_static_fmt_val(&self, fmt: &'static str, v: RawVal) {
        self.record_debug_event(DebugEvent::new().msg(fmt).arg(v))
            .expect("unable to record debug event")
    }

    fn log_static_fmt_static_str(&self, fmt: &'static str, s: &'static str) {
        self.record_debug_event(DebugEvent::new().msg(fmt).arg(s))
            .expect("unable to record debug event")
    }

    fn log_static_fmt_val_static_str(&self, fmt: &'static str, v: RawVal, s: &'static str) {
        self.record_debug_event(DebugEvent::new().msg(fmt).arg(v).arg(s))
            .expect("unable to record debug event")
    }

    fn log_static_fmt_general(&self, fmt: &'static str, vals: &[RawVal], strs: &[&'static str]) {
        let mut evt = DebugEvent::new().msg(fmt);
        for v in vals {
            evt = evt.arg(*v)
        }
        for s in strs {
            evt = evt.arg(*s)
        }
        self.record_debug_event(evt)
            .expect("unable to record debug event")
    }
}

impl CheckedEnv for Host {
    type Error = HostError;

    // Notes on metering: covered by the components
    fn log_value(&self, v: RawVal) -> Result<RawVal, HostError> {
        self.record_debug_event(DebugEvent::new().msg("log").arg(v))?;
        Ok(RawVal::from_void())
    }

    // Notes on metering: covered by the components
    fn get_invoking_contract(&self) -> Result<Object, HostError> {
        let frames = self.0.context.borrow();
        // the previous frame must exist and must be a contract
        let hash: Hash = if frames.len() >= 2 {
            match &frames[frames.len() - 2] {
                #[cfg(feature = "vm")]
<<<<<<< HEAD
                Frame::ContractVM(vm, _) => Ok(vm.contract_id.clone()),
=======
                Frame::ContractVM(vm) => Ok(vm.contract_id.metered_clone(&self.0.budget)?),
>>>>>>> 7978f954
                Frame::HostFunction(_) => {
                    Err(self.err_general("Host function context has no contract ID"))
                }
                Frame::Token(id, _) => Ok(id.clone()),
                #[cfg(feature = "testutils")]
<<<<<<< HEAD
                Frame::TestContract(id, _) => Ok(id.clone()),
=======
                Frame::TestContract(id) => Ok(id.clone()), // no metering
>>>>>>> 7978f954
            }
        } else {
            Err(self.err_general("no invoking contract"))
        }?;
        Ok(self.add_host_object(<Vec<u8>>::from(hash.0))?.into())
    }

    // FIXME: the `cmp` method is not metered. Need a "metered" version (similar to metered_clone)
    // and use that.
    fn obj_cmp(&self, a: RawVal, b: RawVal) -> Result<i64, HostError> {
        let res = unsafe {
            self.unchecked_visit_val_obj(a, |ao| {
                self.unchecked_visit_val_obj(b, |bo| Ok(ao.cmp(&bo)))
            })?
        };
        Ok(match res {
            Ordering::Less => -1,
            Ordering::Equal => 0,
            Ordering::Greater => 1,
        })
    }

    fn contract_event(&self, topics: Object, data: RawVal) -> Result<RawVal, HostError> {
        let topics = self.event_topics_from_host_obj(topics)?;
        let data = self.from_host_val(data)?;
        self.record_contract_event(ContractEventType::Contract, topics, data)?;
        Ok(OK.into())
    }

    // Notes on metering: covered by the components.
    fn get_current_contract(&self) -> Result<Object, HostError> {
        let hash: Hash = self.get_current_contract_id()?;
        Ok(self.add_host_object(<Vec<u8>>::from(hash.0))?.into())
    }

    // Notes on metering: covered by `add_host_object`.
    fn obj_from_u64(&self, u: u64) -> Result<Object, HostError> {
        Ok(self.add_host_object(u)?.into())
    }

    // Notes on metering: covered by `visit_obj`.
    fn obj_to_u64(&self, obj: Object) -> Result<u64, HostError> {
        self.visit_obj(obj, |u: &u64| Ok(*u))
    }

    // Notes on metering: covered by `add_host_object`.
    fn obj_from_i64(&self, i: i64) -> Result<Object, HostError> {
        Ok(self.add_host_object(i)?.into())
    }

    // Notes on metering: covered by `visit_obj`.
    fn obj_to_i64(&self, obj: Object) -> Result<i64, HostError> {
        self.visit_obj(obj, |i: &i64| Ok(*i))
    }

    fn map_new(&self) -> Result<Object, HostError> {
        Ok(self
            .add_host_object(HostMap::new(self.0.budget.clone())?)?
            .into())
    }

    fn map_put(&self, m: Object, k: RawVal, v: RawVal) -> Result<Object, HostError> {
        let k = self.associate_raw_val(k);
        let v = self.associate_raw_val(v);
        let mnew = self.visit_obj(m, move |hm: &HostMap| {
            let mut mnew = hm.metered_clone(&self.0.budget)?;
            mnew.insert(k, v)?;
            Ok(mnew)
        })?;
        Ok(self.add_host_object(mnew)?.into())
    }

    fn map_get(&self, m: Object, k: RawVal) -> Result<RawVal, HostError> {
        let k = self.associate_raw_val(k);
        self.visit_obj(m, move |hm: &HostMap| {
            hm.get(&k)?
                .map(|v| v.to_raw())
                .ok_or_else(|| self.err_general("map key not found")) // FIXME: need error code
        })
    }

    fn map_del(&self, m: Object, k: RawVal) -> Result<Object, HostError> {
        let k = self.associate_raw_val(k);
        let mnew = self.visit_obj(m, |hm: &HostMap| {
            let mut mnew = hm.metered_clone(&self.0.budget)?;
            mnew.remove(&k).map(|_| mnew)
        })?;
        Ok(self.add_host_object(mnew)?.into())
    }

    fn map_len(&self, m: Object) -> Result<RawVal, HostError> {
        let len = self.visit_obj(m, |hm: &HostMap| Ok(hm.len()))?;
        self.usize_to_rawval_u32(len)
    }

    fn map_has(&self, m: Object, k: RawVal) -> Result<RawVal, HostError> {
        let k = self.associate_raw_val(k);
        self.visit_obj(m, move |hm: &HostMap| Ok(hm.contains_key(&k)?.into()))
    }

    fn map_prev_key(&self, m: Object, k: RawVal) -> Result<RawVal, HostError> {
        let k = self.associate_raw_val(k);
        self.visit_obj(m, |hm: &HostMap| {
            // OrdMap's `get_prev`/`get_next` return the previous/next key if the input key is not found.
            // Otherwise it returns the input key. Therefore, if `get_prev`/`get_next` returns the same
            // key, we will clone the map, delete the input key, and call `get_prev`/`get_next` again.
            // Note on performance: OrdMap does "lazy cloning", which only happens if data is modified,
            // and we are only modifying one entry. The cloned object will be thrown away in the end
            // so there is no cost associated with host object creation and allocation.
            if let Some((pk, _)) = hm.get_prev(&k)? {
                if *pk != k {
                    Ok(pk.to_raw())
                } else {
                    if let Some((pk2, _)) = hm
                        .metered_clone(&self.0.budget)?
                        .extract(pk)? // removes (pk, pv) and returns an Option<(pv, updated_map)>
                        .ok_or_else(|| self.err_general("key not exist"))?
                        .1
                        .get_prev(pk)?
                    {
                        Ok(pk2.to_raw())
                    } else {
                        Ok(UNKNOWN_ERROR.to_raw()) //FIXME: replace with the actual status code
                    }
                }
            } else {
                Ok(UNKNOWN_ERROR.to_raw()) //FIXME: replace with the actual status code
            }
        })
    }

    fn map_next_key(&self, m: Object, k: RawVal) -> Result<RawVal, HostError> {
        let k = self.associate_raw_val(k);
        self.visit_obj(m, |hm: &HostMap| {
            if let Some((pk, _)) = hm.get_next(&k)? {
                if *pk != k {
                    Ok(pk.to_raw())
                } else {
                    if let Some((pk2, _)) = hm
                        .metered_clone(&self.0.budget)?
                        .extract(pk)? // removes (pk, pv) and returns an Option<(pv, updated_map)>
                        .ok_or_else(|| self.err_general("key not exist"))?
                        .1
                        .get_next(pk)?
                    {
                        Ok(pk2.to_raw())
                    } else {
                        Ok(UNKNOWN_ERROR.to_raw()) //FIXME: replace with the actual status code
                    }
                }
            } else {
                Ok(UNKNOWN_ERROR.to_raw()) //FIXME: replace with the actual status code
            }
        })
    }

    fn map_min_key(&self, m: Object) -> Result<RawVal, HostError> {
        self.visit_obj(m, |hm: &HostMap| {
            match hm.get_min()? {
                Some((pk, pv)) => Ok(pk.to_raw()),
                None => Ok(UNKNOWN_ERROR.to_raw()), //FIXME: replace with the actual status code
            }
        })
    }

    fn map_max_key(&self, m: Object) -> Result<RawVal, HostError> {
        self.visit_obj(m, |hm: &HostMap| {
            match hm.get_max()? {
                Some((pk, pv)) => Ok(pk.to_raw()),
                None => Ok(UNKNOWN_ERROR.to_raw()), //FIXME: replace with the actual status code
            }
        })
    }

    fn map_keys(&self, m: Object) -> Result<Object, HostError> {
        self.visit_obj(m, |hm: &HostMap| {
            let cap = self.usize_to_u32(hm.len(), "host map too large")?;
            let mut vec = self.vec_new(cap.into())?;
            for k in hm.keys()? {
                vec = self.vec_push(vec, k.to_raw())?;
            }
            Ok(vec)
        })
    }

    fn map_values(&self, m: Object) -> Result<Object, HostError> {
        self.visit_obj(m, |hm: &HostMap| {
            let cap = self.usize_to_u32(hm.len(), "host map too large")?;
            let mut vec = self.vec_new(cap.into())?;
            for k in hm.values()? {
                vec = self.vec_push(vec, k.to_raw())?;
            }
            Ok(vec)
        })
    }

    fn vec_new(&self, c: RawVal) -> Result<Object, HostError> {
        let capacity: usize = if c.is_void() {
            0
        } else {
            self.usize_from_rawval_u32_input("c", c)?
        };
        // TODO: optimize the vector based on capacity
        Ok(self
            .add_host_object(HostVec::new(self.0.budget.clone())?)?
            .into())
    }

    fn vec_put(&self, v: Object, i: RawVal, x: RawVal) -> Result<Object, HostError> {
        let i = self.u32_from_rawval_input("i", i)?;
        let x = self.associate_raw_val(x);
        let vnew = self.visit_obj(v, move |hv: &HostVec| {
            self.validate_index_lt_bound(i, hv.len())?;
            let mut vnew = hv.metered_clone(&self.0.budget)?;
            vnew.set(i as usize, x)?;
            Ok(vnew)
        })?;
        Ok(self.add_host_object(vnew)?.into())
    }

    fn vec_get(&self, v: Object, i: RawVal) -> Result<RawVal, HostError> {
        let i: usize = self.usize_from_rawval_u32_input("i", i)?;
        self.visit_obj(v, move |hv: &HostVec| hv.get(i).map(|hval| hval.to_raw()))
    }

    fn vec_del(&self, v: Object, i: RawVal) -> Result<Object, HostError> {
        let i = self.u32_from_rawval_input("i", i)?;
        let vnew = self.visit_obj(v, move |hv: &HostVec| {
            self.validate_index_lt_bound(i, hv.len())?;
            let mut vnew = hv.metered_clone(&self.0.budget)?;
            vnew.remove(i as usize)?;
            Ok(vnew)
        })?;
        Ok(self.add_host_object(vnew)?.into())
    }

    fn vec_len(&self, v: Object) -> Result<RawVal, HostError> {
        let len = self.visit_obj(v, |hv: &HostVec| Ok(hv.len()))?;
        self.usize_to_rawval_u32(len)
    }

    fn vec_push(&self, v: Object, x: RawVal) -> Result<Object, HostError> {
        let x = self.associate_raw_val(x);
        let vnew = self.visit_obj(v, move |hv: &HostVec| {
            let mut vnew = hv.metered_clone(&self.0.budget)?;
            vnew.push_back(x)?;
            Ok(vnew)
        })?;
        Ok(self.add_host_object(vnew)?.into())
    }

    fn vec_pop(&self, v: Object) -> Result<Object, HostError> {
        let vnew = self.visit_obj(v, move |hv: &HostVec| {
            let mut vnew = hv.metered_clone(&self.0.budget)?;
            vnew.pop_back().map(|_| vnew)
        })?;
        Ok(self.add_host_object(vnew)?.into())
    }

    fn vec_front(&self, v: Object) -> Result<RawVal, HostError> {
        self.visit_obj(v, |hv: &HostVec| hv.front().map(|hval| hval.to_raw()))
    }

    fn vec_back(&self, v: Object) -> Result<RawVal, HostError> {
        self.visit_obj(v, |hv: &HostVec| hv.back().map(|hval| hval.to_raw()))
    }

    fn vec_insert(&self, v: Object, i: RawVal, x: RawVal) -> Result<Object, HostError> {
        let i = self.u32_from_rawval_input("i", i)?;
        let x = self.associate_raw_val(x);
        let vnew = self.visit_obj(v, move |hv: &HostVec| {
            self.validate_index_le_bound(i, hv.len())?;
            let mut vnew = hv.metered_clone(&self.0.budget)?;
            vnew.insert(i as usize, x)?;
            Ok(vnew)
        })?;
        Ok(self.add_host_object(vnew)?.into())
    }

    fn vec_append(&self, v1: Object, v2: Object) -> Result<Object, HostError> {
        let mut vnew = self.visit_obj(v1, |hv: &HostVec| Ok(hv.metered_clone(&self.0.budget)?))?;
        let v2 = self.visit_obj(v2, |hv: &HostVec| Ok(hv.metered_clone(&self.0.budget)?))?;
        if v2.len() > u32::MAX as usize - vnew.len() {
            return Err(self.err_status_msg(ScHostFnErrorCode::InputArgsInvalid, "u32 overflow"));
        }
        vnew.append(v2)?;
        Ok(self.add_host_object(vnew)?.into())
    }

    fn vec_slice(&self, v: Object, start: RawVal, end: RawVal) -> Result<Object, HostError> {
        let start = self.u32_from_rawval_input("start", start)?;
        let end = self.u32_from_rawval_input("end", end)?;
        let vnew = self.visit_obj(v, move |hv: &HostVec| {
            let range = self.valid_range_from_start_end_bound(start, end, hv.len())?;
            hv.metered_clone(&self.0.budget)?.slice(range)
        })?;
        Ok(self.add_host_object(vnew)?.into())
    }

    // Notes on metering: covered by components
    fn put_contract_data(&self, k: RawVal, v: RawVal) -> Result<RawVal, HostError> {
        let key = self.contract_data_key_from_rawval(k)?;
        let data = LedgerEntryData::ContractData(ContractDataEntry {
            contract_id: self.get_current_contract_id()?,
            key: self.from_host_val(k)?,
            val: self.from_host_val(v)?,
        });
        let val = LedgerEntry {
            last_modified_ledger_seq: 0,
            data,
            ext: LedgerEntryExt::V0,
        };
        self.0.storage.borrow_mut().put(&key, &val)?;
        Ok(().into())
    }

    // Notes on metering: covered by components
    fn has_contract_data(&self, k: RawVal) -> Result<RawVal, HostError> {
        let key = self.storage_key_from_rawval(k)?;
        let res = self.0.storage.borrow_mut().has(&key)?;
        Ok(RawVal::from_bool(res))
    }

    // Notes on metering: covered by components
    fn get_contract_data(&self, k: RawVal) -> Result<RawVal, HostError> {
        let key = self.storage_key_from_rawval(k)?;
        match self.0.storage.borrow_mut().get(&key)?.data {
            LedgerEntryData::ContractData(ContractDataEntry {
                contract_id,
                key,
                val,
            }) => Ok(self.to_host_val(&val)?.into()),
            _ => Err(self.err_status_msg(
                ScHostStorageErrorCode::ExpectContractData,
                "expected contract data",
            )),
        }
    }

    // Notes on metering: covered by components
    fn del_contract_data(&self, k: RawVal) -> Result<RawVal, HostError> {
        let key = self.contract_data_key_from_rawval(k)?;
        self.0.storage.borrow_mut().del(&key)?;
        Ok(().into())
    }

    // Notes on metering: covered by the components.
    fn create_contract_from_ed25519(
        &self,
        v: Object,
        salt: Object,
        key: Object,
        sig: Object,
    ) -> Result<Object, HostError> {
        let salt_val = self.uint256_from_obj_input("salt", salt)?;
        let key_val = self.uint256_from_obj_input("key", key)?;

        // Verify parameters
        let params = self.visit_obj(v, |bin: &Vec<u8>| {
            let separator = "create_contract_from_ed25519(contract: Vec<u8>, salt: u256, key: u256, sig: Vec<u8>)";
            let params = [separator.as_bytes(), salt_val.as_ref(), bin].concat();
            // Another charge-after-work. Easier to get the num bytes this way.
            // TODO: 1. pre calcualte the bytes and charge before concat. 
            // 2. Might be overkill to have a separate type for this. Maybe can consolidate
            // with `BytesClone` or `BytesAppend`.
            self.charge_budget(CostType::BytesConcat, params.len() as u64)?;
            Ok(params)
        })?;
        let hash = self.compute_hash_sha256(self.add_host_object(params)?.into())?;

        self.verify_sig_ed25519(hash, key, sig)?;

        let wasm = self.visit_obj(v, |b: &Vec<u8>| {
            Ok(ScContractCode::Wasm(
                b.try_into()
                    .map_err(|_| self.err_general("code too large"))?,
            ))
        })?;
        let buf = self.id_preimage_from_ed25519(key_val, salt_val)?;
        self.create_contract_with_id_preimage(wasm, buf)
    }

    // Notes on metering: covered by the components.
    fn create_contract_from_contract(&self, v: Object, salt: Object) -> Result<Object, HostError> {
        let contract_id = self.get_current_contract_id()?;
        let salt = self.uint256_from_obj_input("salt", salt)?;

        let wasm = self.visit_obj(v, |b: &Vec<u8>| {
            Ok(ScContractCode::Wasm(
                b.try_into()
                    .map_err(|_| self.err_general("code too large"))?,
            ))
        })?;
        let buf = self.id_preimage_from_contract(contract_id, salt)?;
        self.create_contract_with_id_preimage(wasm, buf)
    }

    fn create_token_from_ed25519(
        &self,
        salt: Object,
        key: Object,
        sig: Object,
    ) -> Result<Object, HostError> {
        let salt_val = self.uint256_from_obj_input("salt", salt)?;
        let key_val = self.uint256_from_obj_input("key", key)?;

        // Verify parameters
        let params = {
            let separator = "create_token_from_ed25519(salt: u256, key: u256, sig: Vec<u8>)";
            [separator.as_bytes(), salt_val.as_ref()].concat()
        };
        // Another charge-after-work. Easier to get the num bytes this way.
        self.charge_budget(CostType::BytesConcat, params.len() as u64)?;
        let hash = self.compute_hash_sha256(self.add_host_object(params)?.into())?;

        self.verify_sig_ed25519(hash, key, sig)?;

        let buf = self.id_preimage_from_ed25519(key_val, salt_val)?;
        self.create_contract_with_id_preimage(ScContractCode::Token, buf)
    }

    fn create_token_from_contract(&self, salt: Object) -> Result<Object, HostError> {
        let contract_id = self.get_current_contract_id()?;
        let salt = self.uint256_from_obj_input("salt", salt)?;
        let buf = self.id_preimage_from_contract(contract_id, salt)?;
        self.create_contract_with_id_preimage(ScContractCode::Token, buf)
    }

    // Notes on metering: here covers the args unpacking. The actual VM work is changed at lower layers.
    fn call(&self, contract: Object, func: Symbol, args: Object) -> Result<RawVal, HostError> {
        let args: Vec<RawVal> = self.visit_obj(args, |hv: &HostVec| {
            self.charge_budget(CostType::CallArgsUnpack, hv.len() as u64)?;
            Ok(hv.iter().map(|a| a.to_raw()).collect())
        })?;
        self.call_n(contract, func, args.as_slice())
    }

    // Notes on metering: covered by the components.
    fn try_call(&self, contract: Object, func: Symbol, args: Object) -> Result<RawVal, HostError> {
        match self.call(contract, func, args) {
            Ok(rv) => Ok(rv),
            Err(e) => {
                let evt = DebugEvent::new()
                    .msg("try_call got error from callee contract")
                    .arg::<RawVal>(e.status.clone().into());
                self.record_debug_event(evt)?;
                Ok(e.status.into())
            }
        }
    }

    fn bigint_from_u64(&self, x: u64) -> Result<Object, HostError> {
        Ok(self
            .add_host_object(MeteredBigInt::from_u64(self.0.budget.clone(), x)?)?
            .into())
    }

    // Notes on metering: visiting object is covered. Conversion from BigInt to u64 is free.
    fn bigint_to_u64(&self, x: Object) -> Result<u64, HostError> {
        self.visit_obj(x, |bi: &MeteredBigInt| {
            bi.to_u64()
                .ok_or_else(|| self.err_conversion_into_rawval::<u64>(x.into()))
        })
    }

    // Notes on metering: new object adding is covered. Conversion from i64 to BigInt is free.
    fn bigint_from_i64(&self, x: i64) -> Result<Object, HostError> {
        Ok(self
            .add_host_object(MeteredBigInt::from_i64(self.0.budget.clone(), x)?)?
            .into())
    }

    // Notes on metering: visiting object is covered. Conversion from BigInt to i64 is free.
    fn bigint_to_i64(&self, x: Object) -> Result<i64, HostError> {
        self.visit_obj(x, |bi: &MeteredBigInt| {
            bi.to_i64()
                .ok_or_else(|| self.err_conversion_into_rawval::<i64>(x.into()))
        })
    }

    // Notes on metering: fully covered.
    // Notes on calibration: use equal length objects to get the result upper bound.
    fn bigint_add(&self, x: Object, y: Object) -> Result<Object, HostError> {
        let res = self.visit_obj(x, |a: &MeteredBigInt| {
            self.visit_obj(y, |b: &MeteredBigInt| a.add(b))
        })?;
        Ok(self.add_host_object(res)?.into())
    }

    // Notes on metering and calibration: see `bigint_add`
    fn bigint_sub(&self, x: Object, y: Object) -> Result<Object, HostError> {
        let res = self.visit_obj(x, |a: &MeteredBigInt| {
            self.visit_obj(y, |b: &MeteredBigInt| a.sub(b))
        })?;
        Ok(self.add_host_object(res)?.into())
    }

    // Notes on metering and model calibration:
    // Use equal length objects for the upper bound measurement.
    // Make sure to measure three length ranges (in terms of no. u64 digits):
    // - [0, 32]
    // - (32, 256]
    // - [256, )
    // As they use different algorithms that have different performance and involves different complexity of intermediate objects.
    fn bigint_mul(&self, x: Object, y: Object) -> Result<Object, HostError> {
        let res = self.visit_obj(x, |a: &MeteredBigInt| {
            self.visit_obj(y, |b: &MeteredBigInt| a.mul(b))
        })?;
        Ok(self.add_host_object(res)?.into())
    }

    // Notes on metering and model calibration:
    // Use uneven length numbers for the upper bound measurement.
    fn bigint_div(&self, x: Object, y: Object) -> Result<Object, HostError> {
        let res = self.visit_obj(x, |a: &MeteredBigInt| {
            self.visit_obj(y, |b: &MeteredBigInt| {
                if b.is_zero() {
                    return Err(self.err_general("bigint division by zero"));
                }
                a.div(b)
            })
        })?;
        Ok(self.add_host_object(res)?.into())
    }

    fn bigint_rem(&self, x: Object, y: Object) -> Result<Object, HostError> {
        let res = self.visit_obj(x, |a: &MeteredBigInt| {
            self.visit_obj(y, |b: &MeteredBigInt| {
                if b.is_zero() {
                    return Err(self.err_general("bigint division by zero"));
                }
                a.rem(b)
            })
        })?;
        Ok(self.add_host_object(res)?.into())
    }

    // Notes on metering and model calibration:
    // Use equal length numbers for the upper bound measurement.
    fn bigint_and(&self, x: Object, y: Object) -> Result<Object, HostError> {
        let res = self.visit_obj(x, |a: &MeteredBigInt| {
            self.visit_obj(y, |b: &MeteredBigInt| a.bitand(b))
        })?;
        Ok(self.add_host_object(res)?.into())
    }

    fn bigint_or(&self, x: Object, y: Object) -> Result<Object, HostError> {
        let res = self.visit_obj(x, |a: &MeteredBigInt| {
            self.visit_obj(y, |b: &MeteredBigInt| a.bitor(b))
        })?;
        Ok(self.add_host_object(res)?.into())
    }

    fn bigint_xor(&self, x: Object, y: Object) -> Result<Object, HostError> {
        let res = self.visit_obj(x, |a: &MeteredBigInt| {
            self.visit_obj(y, |b: &MeteredBigInt| a.bitxor(b))
        })?;
        Ok(self.add_host_object(res)?.into())
    }

    fn bigint_shl(&self, x: Object, y: Object) -> Result<Object, HostError> {
        let res = self.visit_obj(x, |a: &MeteredBigInt| {
            self.visit_obj(y, |b: &MeteredBigInt| a.shl(b))
        })?;
        Ok(self.add_host_object(res)?.into())
    }

    // Notes on calibration: choose small y for the upper bound.
    fn bigint_shr(&self, x: Object, y: Object) -> Result<Object, HostError> {
        let res = self.visit_obj(x, |a: &MeteredBigInt| {
            self.visit_obj(y, |b: &MeteredBigInt| a.shr(b))
        })?;
        Ok(self.add_host_object(res)?.into())
    }

    // Notes on calibration: choose x == y for upper bound.
    // TODO: this function will be removed
    fn bigint_cmp(&self, x: Object, y: Object) -> Result<RawVal, HostError> {
        self.visit_obj(x, |a: &MeteredBigInt| {
            self.visit_obj(y, |b: &MeteredBigInt| Ok((a.cmp(b) as i32).into()))
        })
    }

    // Notes on metering: covered by `visit_obj`. `is_zero` call is free.
    fn bigint_is_zero(&self, x: Object) -> Result<RawVal, HostError> {
        self.visit_obj(x, |a: &MeteredBigInt| Ok(a.is_zero().into()))
    }

    // Notes on metering: covered by `visit_obj`. `neg` call is free.
    fn bigint_neg(&self, x: Object) -> Result<Object, HostError> {
        let res = self.visit_obj(x, |a: &MeteredBigInt| Ok(a.neg()))?;
        Ok(self.add_host_object(res)?.into())
    }

    // Notes on metering: covered by `visit_obj`. `not` call is free.
    fn bigint_not(&self, x: Object) -> Result<Object, HostError> {
        let res = self.visit_obj(x, |a: &MeteredBigInt| Ok(a.not()))?;
        Ok(self.add_host_object(res)?.into())
    }

    fn bigint_gcd(&self, x: Object, y: Object) -> Result<Object, HostError> {
        let res = self.visit_obj(x, |a: &MeteredBigInt| {
            self.visit_obj(y, |b: &MeteredBigInt| a.gcd(b))
        })?;
        Ok(self.add_host_object(res)?.into())
    }

    fn bigint_lcm(&self, x: Object, y: Object) -> Result<Object, HostError> {
        let res = self.visit_obj(x, |a: &MeteredBigInt| {
            self.visit_obj(y, |b: &MeteredBigInt| a.lcm(b))
        })?;
        Ok(self.add_host_object(res)?.into())
    }

    // Note on calibration: pick y with all 1-bits to get the upper bound.
    fn bigint_pow(&self, x: Object, y: Object) -> Result<Object, HostError> {
        let res = self.visit_obj(x, |a: &MeteredBigInt| {
            self.visit_obj(y, |e: &MeteredBigInt| a.pow(e))
        })?;
        Ok(self.add_host_object(res)?.into())
    }

    fn bigint_pow_mod(&self, p: Object, q: Object, m: Object) -> Result<Object, HostError> {
        let res = self.visit_obj(p, |a: &MeteredBigInt| {
            self.visit_obj(q, |exponent: &MeteredBigInt| {
                self.visit_obj(m, |modulus: &MeteredBigInt| a.modpow(exponent, modulus))
            })
        })?;
        Ok(self.add_host_object(res)?.into())
    }

    fn bigint_sqrt(&self, x: Object) -> Result<Object, HostError> {
        let res = self.visit_obj(x, |a: &MeteredBigInt| a.sqrt())?;
        Ok(self.add_host_object(res)?.into())
    }

    fn bigint_bits(&self, x: Object) -> Result<u64, HostError> {
        self.visit_obj(x, |a: &MeteredBigInt| Ok(a.bits()))
    }

    fn bigint_to_bytes_be(&self, x: Object) -> Result<Object, Self::Error> {
        let sign_bytes = self.visit_obj(x, |a: &MeteredBigInt| a.to_bytes_be())?;
        Ok(self.add_host_object(sign_bytes.1)?.into())
    }

    fn bigint_to_radix_be(&self, x: Object, radix: RawVal) -> Result<Object, Self::Error> {
        let r: u32 = self.u32_from_rawval_input("radix", radix)?;
        let sign_bytes = self.visit_obj(x, |a: &MeteredBigInt| a.to_radix_be(r))?;
        Ok(self.add_host_object(sign_bytes.1)?.into())
    }

    // Notes on metering: covered by components
    fn serialize_to_binary(&self, v: RawVal) -> Result<Object, HostError> {
        let scv = self.from_host_val(v)?;
        let mut buf = Vec::<u8>::new();
        scv.write_xdr(&mut buf)
            .map_err(|_| self.err_general("failed to serialize ScVal"))?;
        // Notes on metering": "write first charge later" means we could potentially underestimate
        // the cost by the largest sized host object. Since we are bounding the memory limit of a
        // host object, it is probably fine.
        // Ideally, `charge` should go before `write_xdr`, which would require us to either 1.
        // make serialization an iterative / chunked operation. Or 2. have a XDR method to
        // calculate the serialized size. Both would require non-trivial XDR changes.
        self.charge_budget(CostType::ValSer, buf.len() as u64)?;
        Ok(self.add_host_object(buf)?.into())
    }

    // Notes on metering: covered by components
    fn deserialize_from_binary(&self, b: Object) -> Result<RawVal, HostError> {
        let scv = self.visit_obj(b, |hv: &Vec<u8>| {
            self.charge_budget(CostType::ValDeser, hv.len() as u64)?;
            ScVal::read_xdr(&mut hv.as_slice())
                .map_err(|_| self.err_general("failed to de-serialize ScVal"))
        })?;
        Ok(self.to_host_val(&scv)?.into())
    }

    fn binary_copy_to_linear_memory(
        &self,
        b: Object,
        b_pos: RawVal,
        lm_pos: RawVal,
        len: RawVal,
    ) -> Result<RawVal, HostError> {
        #[cfg(not(feature = "vm"))]
        unimplemented!();
        #[cfg(feature = "vm")]
        {
            let VmSlice { vm, pos, len } = self.decode_vmslice(lm_pos, len)?;
            let b_pos = u32::try_from(b_pos)?;
            self.visit_obj(b, move |hv: &Vec<u8>| {
                let range = self.valid_range_from_start_span_bound(b_pos, len, hv.len())?;
                vm.with_memory_access(self, |mem| {
                    self.charge_budget(CostType::VmMemCpy, hv.len() as u64)?;
                    self.map_err(mem.set(pos, &hv.as_slice()[range]))
                })?;
                Ok(().into())
            })
        }
    }

    fn binary_copy_from_linear_memory(
        &self,
        b: Object,
        b_pos: RawVal,
        lm_pos: RawVal,
        len: RawVal,
    ) -> Result<Object, HostError> {
        #[cfg(not(feature = "vm"))]
        unimplemented!();
        #[cfg(feature = "vm")]
        {
            let VmSlice { vm, pos, len } = self.decode_vmslice(lm_pos, len)?;
            let b_pos = u32::try_from(b_pos)?;
            let mut vnew =
                self.visit_obj(b, |hv: &Vec<u8>| Ok(hv.metered_clone(&self.0.budget)?))?;
            let end_idx = b_pos.checked_add(len).ok_or_else(|| {
                self.err_status_msg(ScHostFnErrorCode::InputArgsInvalid, "u32 overflow")
            })? as usize;
            // TODO: we currently grow the destination vec if it's not big enough,
            // make sure this is desirable behaviour.
            if end_idx > vnew.len() {
                vnew.resize(end_idx, 0);
            }
            vm.with_memory_access(self, |mem| {
                self.charge_budget(CostType::VmMemCpy, len as u64)?;
                Ok(self.map_err(
                    mem.get_into(pos, &mut vnew.as_mut_slice()[b_pos as usize..end_idx]),
                )?)
            })?;
            Ok(self.add_host_object(vnew)?.into())
        }
    }

    fn binary_new_from_linear_memory(
        &self,
        lm_pos: RawVal,
        len: RawVal,
    ) -> Result<Object, HostError> {
        #[cfg(not(feature = "vm"))]
        unimplemented!();
        #[cfg(feature = "vm")]
        {
            let VmSlice { vm, pos, len } = self.decode_vmslice(lm_pos, len)?;
            let mut vnew: Vec<u8> = vec![0; len as usize];
            vm.with_memory_access(self, |mem| {
                self.charge_budget(CostType::VmMemCpy, len as u64)?;
                self.map_err(mem.get_into(pos, vnew.as_mut_slice()))
            })?;
            Ok(self.add_host_object(vnew)?.into())
        }
    }

    // Notes on metering: covered by `add_host_object`
    fn binary_new(&self) -> Result<Object, HostError> {
        Ok(self.add_host_object(Vec::<u8>::new())?.into())
    }

    // Notes on metering: `get_mut` is free
    fn binary_put(&self, b: Object, i: RawVal, u: RawVal) -> Result<Object, HostError> {
        let i = self.usize_from_rawval_u32_input("i", i)?;
        let u = self.u8_from_rawval_input("u", u)?;
        let vnew = self.visit_obj(b, move |hv: &Vec<u8>| {
            let mut vnew = hv.metered_clone(&self.0.budget)?;
            match vnew.get_mut(i) {
                None => Err(self.err_status(ScHostObjErrorCode::VecIndexOutOfBound)),
                Some(v) => {
                    *v = u;
                    Ok(vnew)
                }
            }
        })?;
        Ok(self.add_host_object(vnew)?.into())
    }

    // Notes on metering: `get` is free
    fn binary_get(&self, b: Object, i: RawVal) -> Result<RawVal, HostError> {
        let i = self.usize_from_rawval_u32_input("i", i)?;
        self.visit_obj(b, |hv: &Vec<u8>| {
            hv.get(i)
                .map(|u| Into::<RawVal>::into(Into::<u32>::into(*u)))
                .ok_or_else(|| self.err_status(ScHostObjErrorCode::VecIndexOutOfBound))
        })
    }

    fn binary_del(&self, b: Object, i: RawVal) -> Result<Object, HostError> {
        let i = self.u32_from_rawval_input("i", i)?;
        let vnew = self.visit_obj(b, move |hv: &Vec<u8>| {
            self.validate_index_lt_bound(i, hv.len())?;
            let mut vnew = hv.metered_clone(&self.0.budget)?;
            self.charge_budget(CostType::BytesDel, hv.len() as u64)?; // O(n) worst case
            vnew.remove(i as usize);
            Ok(vnew)
        })?;
        Ok(self.add_host_object(vnew)?.into())
    }

    // Notes on metering: `len` is free
    fn binary_len(&self, b: Object) -> Result<RawVal, HostError> {
        let len = self.visit_obj(b, |hv: &Vec<u8>| Ok(hv.len()))?;
        self.usize_to_rawval_u32(len)
    }

    // Notes on metering: `push` is free
    fn binary_push(&self, b: Object, u: RawVal) -> Result<Object, HostError> {
        let u = self.u8_from_rawval_input("u", u)?;
        let vnew = self.visit_obj(b, move |hv: &Vec<u8>| {
            let mut vnew = hv.metered_clone(&self.0.budget)?;
            // Passing `len()` since worse case can cause reallocation.
            self.charge_budget(CostType::BytesPush, hv.len() as u64)?;
            vnew.push(u);
            Ok(vnew)
        })?;
        Ok(self.add_host_object(vnew)?.into())
    }

    // Notes on metering: `pop` is free
    fn binary_pop(&self, b: Object) -> Result<Object, HostError> {
        let vnew = self.visit_obj(b, move |hv: &Vec<u8>| {
            let mut vnew = hv.metered_clone(&self.0.budget)?;
            // Passing `len()` since worse case can cause reallocation.
            self.charge_budget(CostType::BytesPop, hv.len() as u64)?;
            vnew.pop()
                .map(|_| vnew)
                .ok_or_else(|| self.err_status(ScHostObjErrorCode::VecIndexOutOfBound))
        })?;
        Ok(self.add_host_object(vnew)?.into())
    }

    // Notes on metering: `first` is free
    fn binary_front(&self, b: Object) -> Result<RawVal, HostError> {
        self.visit_obj(b, |hv: &Vec<u8>| {
            hv.first()
                .map(|u| Into::<RawVal>::into(Into::<u32>::into(*u)))
                .ok_or_else(|| self.err_status(ScHostObjErrorCode::VecIndexOutOfBound))
        })
    }

    // Notes on metering: `last` is free
    fn binary_back(&self, b: Object) -> Result<RawVal, HostError> {
        self.visit_obj(b, |hv: &Vec<u8>| {
            hv.last()
                .map(|u| Into::<RawVal>::into(Into::<u32>::into(*u)))
                .ok_or_else(|| self.err_status(ScHostObjErrorCode::VecIndexOutOfBound))
        })
    }

    fn binary_insert(&self, b: Object, i: RawVal, u: RawVal) -> Result<Object, HostError> {
        let i = self.u32_from_rawval_input("i", i)?;
        let u = self.u8_from_rawval_input("u", u)?;
        let vnew = self.visit_obj(b, move |hv: &Vec<u8>| {
            self.validate_index_le_bound(i, hv.len())?;
            let mut vnew = hv.metered_clone(&self.0.budget)?;
            self.charge_budget(CostType::BytesInsert, hv.len() as u64)?; // insert is O(n) worst case
            vnew.insert(i as usize, u);
            Ok(vnew)
        })?;
        Ok(self.add_host_object(vnew)?.into())
    }

    fn binary_append(&self, b1: Object, b2: Object) -> Result<Object, HostError> {
        let mut vnew = self.visit_obj(b1, |hv: &Vec<u8>| Ok(hv.metered_clone(&self.0.budget)?))?;
        let mut b2 = self.visit_obj(b2, |hv: &Vec<u8>| Ok(hv.metered_clone(&self.0.budget)?))?;
        if b2.len() > u32::MAX as usize - vnew.len() {
            return Err(self.err_status_msg(ScHostFnErrorCode::InputArgsInvalid, "u32 overflow"));
        }
        self.charge_budget(CostType::BytesAppend, (vnew.len() + b2.len()) as u64)?; // worst case can cause rellocation
        vnew.append(&mut b2);
        Ok(self.add_host_object(vnew)?.into())
    }

    fn binary_slice(&self, b: Object, start: RawVal, end: RawVal) -> Result<Object, HostError> {
        let start = self.u32_from_rawval_input("start", start)?;
        let end = self.u32_from_rawval_input("end", end)?;
        let vnew = self.visit_obj(b, move |hv: &Vec<u8>| {
            let range = self.valid_range_from_start_end_bound(start, end, hv.len())?;
            self.charge_budget(CostType::BytesSlice, hv.len() as u64)?;
            Ok(hv.as_slice()[range].to_vec())
        })?;
        Ok(self.add_host_object(vnew)?.into())
    }

    fn hash_from_binary(&self, x: Object) -> Result<Object, HostError> {
        todo!()
    }

    fn hash_to_binary(&self, x: Object) -> Result<Object, HostError> {
        todo!()
    }

    fn public_key_from_binary(&self, x: Object) -> Result<Object, HostError> {
        todo!()
    }

    fn public_key_to_binary(&self, x: Object) -> Result<Object, HostError> {
        todo!()
    }

    // Notes on metering: covered by components.
    fn compute_hash_sha256(&self, x: Object) -> Result<Object, HostError> {
        let hash = self.sha256_hash_from_binary_input(x)?;
        Ok(self.add_host_object(hash)?.into())
    }

    // Notes on metering: covered by components.
    fn verify_sig_ed25519(&self, x: Object, k: Object, s: Object) -> Result<RawVal, HostError> {
        use ed25519_dalek::Verifier;
        let public_key = self.ed25519_pub_key_from_obj_input(k)?;
        let sig = self.signature_from_obj_input("sig", s)?;
        let res = self.visit_obj(x, |bin: &Vec<u8>| {
            self.charge_budget(CostType::VerifyEd25519Sig, bin.len() as u64)?;
            public_key
                .verify(bin, &sig)
                .map_err(|_| self.err_general("Failed ED25519 verification"))
        });
        Ok(res?.into())
    }

    // Notes on metering: covered by components.
    fn account_get_low_threshold(&self, a: Object) -> Result<RawVal, Self::Error> {
        let threshold = self.load_account(a)?.thresholds.0[ThresholdIndexes::Low as usize];
        let threshold = Into::<u32>::into(threshold);
        Ok(threshold.into())
    }

    // Notes on metering: covered by components.
    fn account_get_medium_threshold(&self, a: Object) -> Result<RawVal, Self::Error> {
        let threshold = self.load_account(a)?.thresholds.0[ThresholdIndexes::Med as usize];
        let threshold = Into::<u32>::into(threshold);
        Ok(threshold.into())
    }

    // Notes on metering: covered by components.
    fn account_get_high_threshold(&self, a: Object) -> Result<RawVal, Self::Error> {
        let threshold = self.load_account(a)?.thresholds.0[ThresholdIndexes::High as usize];
        let threshold = Into::<u32>::into(threshold);
        Ok(threshold.into())
    }

    // Notes on metering: some covered. The for loop and comparisons are free (for now).
    fn account_get_signer_weight(&self, a: Object, s: Object) -> Result<RawVal, Self::Error> {
        use xdr::{Signer, SignerKey};

        let target_signer = self.to_u256(s)?;

        let ae = self.load_account(a)?;
        if ae.account_id
            == AccountId(PublicKey::PublicKeyTypeEd25519(
                target_signer.metered_clone(&self.0.budget)?,
            ))
        {
            // Target signer is the master key, so return the master weight
            let threshold = ae.thresholds.0[ThresholdIndexes::MasterWeight as usize];
            let threshold = Into::<u32>::into(threshold);
            Ok(threshold.into())
        } else {
            // Target signer is not the master key, so search the account signers
            let signers: &Vec<Signer> = ae.signers.as_ref();
            for signer in signers {
                if let SignerKey::Ed25519(ref this_signer) = signer.key {
                    if &target_signer == this_signer {
                        // We've found the target signer in the account signers, so return the weight
                        return Ok(signer.weight.into());
                    }
                }
            }
            // We didn't find the target signer, so it must have no weight
            Ok(0u32.into())
        }
    }

    fn get_ledger_version(&self) -> Result<RawVal, Self::Error> {
        self.with_ledger_info(|li| Ok(li.protocol_version.into()))
    }

    fn get_ledger_sequence(&self) -> Result<RawVal, Self::Error> {
        self.with_ledger_info(|li| Ok(li.sequence_number.into()))
    }

    fn get_ledger_timestamp(&self) -> Result<Object, Self::Error> {
        self.with_ledger_info(|li| Ok(self.add_host_object(li.timestamp)?.into()))
    }

    fn get_ledger_network_id(&self) -> Result<Object, Self::Error> {
        Ok(self
            .with_ledger_info(|li| self.add_host_object(li.network_id.clone()))?
            .into())
    }

    fn get_current_call_stack(&self) -> Result<Object, HostError> {
        let frames = self.0.context.borrow();

        let get_host_val_tuple =
            |id: &Hash, function: &Symbol| -> Result<(HostVal, HostVal), HostError> {
                let id_val =
                    self.associate_raw_val(self.add_host_object(<Vec<u8>>::from(id.0))?.into());

                let function_val = self.associate_raw_val(function.clone().into());
                Ok((id_val, function_val))
            };

        let mut res = HostVec::new();
        for frame in frames.iter() {
            let mut inner = HostVec::new();

            match frame {
                #[cfg(feature = "vm")]
                Frame::ContractVM(vm, function) => {
                    let vals = get_host_val_tuple(&vm.contract_id, &function)?;
                    inner.push_back(vals.0);
                    inner.push_back(vals.1);
                }
                Frame::HostFunction(_) => (),
                Frame::Token(id, function) => {
                    let vals = get_host_val_tuple(&id, &function)?;
                    inner.push_back(vals.0);
                    inner.push_back(vals.1);
                }
                #[cfg(feature = "testutils")]
                Frame::TestContract(id, function) => {
                    let vals = get_host_val_tuple(&id, &function)?;
                    inner.push_back(vals.0);
                    inner.push_back(vals.1);
                }
            }
            res.push_back(self.add_host_object(inner)?.into());
        }

        Ok(self.add_host_object(res)?.into())
    }
}<|MERGE_RESOLUTION|>--- conflicted
+++ resolved
@@ -358,19 +358,11 @@
     fn get_current_contract_id(&self) -> Result<Hash, HostError> {
         self.with_current_frame(|frame| match frame {
             #[cfg(feature = "vm")]
-<<<<<<< HEAD
-            Frame::ContractVM(vm, _) => Ok(vm.contract_id.clone()),
+            Frame::ContractVM(vm, _) => vm.contract_id.metered_clone(&self.0.budget),
             Frame::HostFunction(_) => {
                 Err(self.err_general("Host function context has no contract ID"))
             }
-            Frame::Token(id, _) => Ok(id.clone()),
-=======
-            Frame::ContractVM(vm) => vm.contract_id.metered_clone(&self.0.budget),
-            Frame::HostFunction(_) => {
-                Err(self.err_general("Host function context has no contract ID"))
-            }
-            Frame::Token(id) => id.metered_clone(&self.0.budget),
->>>>>>> 7978f954
+            Frame::Token(id, _) => id.metered_clone(&self.0.budget),
             #[cfg(feature = "testutils")]
             Frame::TestContract(id, _) => Ok(id.clone()),
         })
@@ -940,21 +932,13 @@
         let hash: Hash = if frames.len() >= 2 {
             match &frames[frames.len() - 2] {
                 #[cfg(feature = "vm")]
-<<<<<<< HEAD
-                Frame::ContractVM(vm, _) => Ok(vm.contract_id.clone()),
-=======
-                Frame::ContractVM(vm) => Ok(vm.contract_id.metered_clone(&self.0.budget)?),
->>>>>>> 7978f954
+                Frame::ContractVM(vm, _) => Ok(vm.contract_id.metered_clone(&self.0.budget)?),
                 Frame::HostFunction(_) => {
                     Err(self.err_general("Host function context has no contract ID"))
                 }
                 Frame::Token(id, _) => Ok(id.clone()),
                 #[cfg(feature = "testutils")]
-<<<<<<< HEAD
-                Frame::TestContract(id, _) => Ok(id.clone()),
-=======
-                Frame::TestContract(id) => Ok(id.clone()), // no metering
->>>>>>> 7978f954
+                Frame::TestContract(id, _) => Ok(id.clone()), // no metering
             }
         } else {
             Err(self.err_general("no invoking contract"))
@@ -1956,31 +1940,31 @@
                 Ok((id_val, function_val))
             };
 
-        let mut res = HostVec::new();
+        let mut res = HostVec::new(self.0.budget.clone())?;
         for frame in frames.iter() {
-            let mut inner = HostVec::new();
+            let mut inner = HostVec::new(self.0.budget.clone())?;
 
             match frame {
                 #[cfg(feature = "vm")]
                 Frame::ContractVM(vm, function) => {
                     let vals = get_host_val_tuple(&vm.contract_id, &function)?;
-                    inner.push_back(vals.0);
-                    inner.push_back(vals.1);
+                    inner.push_back(vals.0)?;
+                    inner.push_back(vals.1)?;
                 }
                 Frame::HostFunction(_) => (),
                 Frame::Token(id, function) => {
                     let vals = get_host_val_tuple(&id, &function)?;
-                    inner.push_back(vals.0);
-                    inner.push_back(vals.1);
+                    inner.push_back(vals.0)?;
+                    inner.push_back(vals.1)?;
                 }
                 #[cfg(feature = "testutils")]
                 Frame::TestContract(id, function) => {
                     let vals = get_host_val_tuple(&id, &function)?;
-                    inner.push_back(vals.0);
-                    inner.push_back(vals.1);
+                    inner.push_back(vals.0)?;
+                    inner.push_back(vals.1)?;
                 }
             }
-            res.push_back(self.add_host_object(inner)?.into());
+            res.push_back(self.add_host_object(inner)?.into())?;
         }
 
         Ok(self.add_host_object(res)?.into())
