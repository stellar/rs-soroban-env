--- conflicted
+++ resolved
@@ -1,16 +1,9 @@
 use crate::{
     xdr::{
-<<<<<<< HEAD
-        ContractDataEntry, LedgerEntryData, LedgerKey, LedgerKeyContractData, ScObject,
-        ScObjectType, ScStatic, ScVal, ScVec,
-    },
-    Host, IntoEnvVal, Object, RawVal, Tag,
-=======
-        LedgerKey, LedgerKeyContractData, ScHostFnErrorCode, ScHostObjErrorCode, ScObject,
-        ScObjectType, ScStatus, ScVal, ScVec,
+        ContractDataEntry, LedgerEntryData, LedgerKey, LedgerKeyContractData, ScHostFnErrorCode,
+        ScHostObjErrorCode, ScObject, ScObjectType, ScStatic, ScStatus, ScVal, ScVec,
     },
     Host, HostError, IntoEnvVal, Object, RawVal, Tag,
->>>>>>> 86febd14
 };
 
 use crate::xdr;
@@ -28,14 +21,7 @@
 use crate::Vm;
 #[cfg(feature = "vm")]
 use crate::{
-<<<<<<< HEAD
-    xdr::{Hash, LedgerEntry, LedgerEntryExt},
-=======
-    xdr::{
-        ContractDataEntry, Hash, LedgerEntry, LedgerEntryData, LedgerEntryExt, ScStatic,
-        ScStatusType,
-    },
->>>>>>> 86febd14
+    xdr::{Hash, LedgerEntry, LedgerEntryExt, ScStatusType},
     Symbol,
 };
 use assert_matches::assert_matches;
@@ -571,22 +557,13 @@
 }
 
 /// create contract tests
-<<<<<<< HEAD
-
 fn create_contract_test_helper(
     secret: &[u8],
     public: &[u8],
     salt: &[u8],
     code: &[u8],
     sig_preimage: Vec<u8>,
-) -> Result<Host, ()> {
-=======
-#[test]
-fn create_contract_test() -> Result<(), HostError> {
-    use crate::storage::{AccessType, Footprint, Storage};
-    use crate::xdr;
-    use crate::xdr::{ScObject, ScStatic, ScVal};
->>>>>>> 86febd14
+) -> Result<Host, HostError> {
     use ed25519_dalek::{
         Keypair, PublicKey, SecretKey, Signature, Signer, PUBLIC_KEY_LENGTH, SECRET_KEY_LENGTH,
     };
@@ -632,31 +609,6 @@
     let host = Host::with_storage(storage);
 
     // Create contract
-<<<<<<< HEAD
-    let obj_code = host
-        .to_host_obj(&ScObject::Binary(code.try_into().unwrap()))
-        .unwrap();
-    let obj_pub = host
-        .to_host_obj(&ScObject::Binary(pub_bytes.try_into().unwrap()))
-        .unwrap();
-    let obj_salt = host
-        .to_host_obj(&ScObject::Binary(salt_bytes.try_into().unwrap()))
-        .unwrap();
-    let obj_sig = host
-        .to_host_obj(&ScObject::Binary(signature.to_bytes().try_into().unwrap()))
-        .unwrap();
-
-    let contract_id = host
-        .create_contract(
-            obj_code.to_object(),
-            obj_salt.to_object(),
-            obj_pub.to_object(),
-            obj_sig.to_object(),
-        )
-        .map_err(|_| ());
-
-    let v = host.from_host_val(contract_id?.to_raw()).unwrap();
-=======
     let obj_code = host.to_host_obj(&ScObject::Binary(code.try_into()?))?;
     let obj_pub = host.to_host_obj(&ScObject::Binary(pub_bytes.try_into()?))?;
     let obj_salt = host.to_host_obj(&ScObject::Binary(salt_bytes.try_into()?))?;
@@ -670,7 +622,6 @@
     )?;
 
     let v = host.from_host_val(contract_id.to_raw())?;
->>>>>>> 86febd14
     let bin = match v {
         ScVal::Object(Some(scobj)) => match scobj {
             ScObject::Binary(bin) => bin,
@@ -678,7 +629,6 @@
         },
         _ => panic!("Wrong type"),
     };
-<<<<<<< HEAD
 
     if bin.as_slice() != hash_copy.0.as_slice() {
         panic!("return value doesn't match")
@@ -693,10 +643,7 @@
                 key: _,
                 val,
             }) => {
-                assert_eq!(
-                    val,
-                    ScVal::Object(Some(ScObject::Binary(code.try_into().unwrap())))
-                );
+                assert_eq!(val, ScVal::Object(Some(ScObject::Binary(code.try_into()?))));
             }
             _ => panic!("expected contract data"),
         };
@@ -709,7 +656,7 @@
 }
 
 #[test]
-fn create_contract_test() {
+fn create_contract_test() -> Result<(), HostError> {
     let secret_key: &[u8] = b"9d61b19deffd5a60ba844af492ec2cc44449c5697b326919703bac031cae7f60";
     let public_key: &[u8] = b"d75a980182b10ab7d54bfed3c964073a0ee172f3daa62325af021a68f707511a";
     let salt: &[u8] = b"3d4017c3e843895a92b70aa74d1b7ebc9c982ccf2ec4968cc0cd55f12af4660c";
@@ -734,10 +681,7 @@
     // wrong public key
     let bad_pub: &[u8] = b"3d4017c3e843895a92b70aa74d1b7ebc9c982ccf2ec4968cc0cd55f12af4660c";
     assert!(create_contract_test_helper(secret_key, bad_pub, salt, code, sig_preimage).is_err());
-=======
-    assert_eq!(bin.as_slice(), hash_copy.0.as_slice());
-    Ok(())
->>>>>>> 86febd14
+    Ok(())
 }
 
 /// VM test
@@ -757,7 +701,6 @@
 */
 #[cfg(feature = "vm")]
 #[test]
-<<<<<<< HEAD
 fn create_contract_using_parent_id_test() {
     use sha2::{Digest, Sha256};
     //This contract creates another contract
@@ -887,10 +830,7 @@
 //xxd -i target-tiny/wasm32-unknown-unknown/release/example_add_i32.wasm
 #[cfg(feature = "vm")]
 #[test]
-fn invoke_single_contract_function() -> Result<(), ()> {
-=======
 fn invoke_single_contract_function() -> Result<(), HostError> {
->>>>>>> 86febd14
     let host = Host::default();
     let code: [u8; 163] = [
         0x00, 0x61, 0x73, 0x6d, 0x01, 0x00, 0x00, 0x00, 0x01, 0x07, 0x01, 0x60, 0x02, 0x7e, 0x7e,
