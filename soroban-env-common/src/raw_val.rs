--- conflicted
+++ resolved
@@ -1,12 +1,7 @@
 use stellar_xdr::{ScStatic, ScStatus, ScStatusType};
 
-<<<<<<< HEAD
 use super::{BitSet, Env, EnvVal, IntoVal, Object, Static, Status, Symbol, TryFromVal, TryIntoVal};
-use core::fmt::Debug;
-=======
-use super::{BitSet, Env, EnvVal, Object, Static, Status, Symbol};
 use core::{convert::Infallible, fmt::Debug};
->>>>>>> 4c288cec
 
 extern crate static_assertions as sa;
 
