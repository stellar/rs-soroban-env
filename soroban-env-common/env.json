{
    "modules": [
        {
            "name": "context",
            "export": "x",
            "functions": [
                {
                    "export": "_",
                    "name": "log_from_linear_memory",
                    "args": [
                        {
                            "name": "msg_pos",
                            "type": "U32Val"
                        },
                        {
                            "name": "msg_len",
                            "type": "U32Val"
                        },
                        {
                            "name": "vals_pos",
                            "type": "U32Val"
                        },
                        {
                            "name": "vals_len",
                            "type": "U32Val"
                        }
                    ],
                    "return": "Void",
                    "docs": "Emit a diagnostic event containing a message and sequence of `Val`s."
                },
                {
                    "export": "0",
                    "name": "obj_cmp",
                    "args": [
                        {
                            "name": "a",
                            "type": "Val"
                        },
                        {
                            "name": "b",
                            "type": "Val"
                        }
                    ],
                    "return": "i64",
                    "docs": "Compare two objects, or at least one object to a non-object, structurally. Returns -1 if a<b, 1 if a>b, or 0 if a==b."
                },
                {
                    "export": "1",
                    "name": "contract_event",
                    "args": [
                        {
                            "name": "topics",
                            "type": "VecObject"
                        },
                        {
                            "name": "data",
                            "type": "Val"
                        }
                    ],
                    "return": "Void",
                    "docs": "Records a contract event. `topics` is expected to be a `SCVec` with length <= 4 that cannot contain `Vec`, `Map`, or `Bytes` with length > 32."
                },
                {
                    "export": "2",
                    "name": "get_ledger_version",
                    "args": [],
                    "return": "U32Val",
                    "docs": "Return the protocol version of the current ledger as a u32."
                },
                {
                    "export": "3",
                    "name": "get_ledger_sequence",
                    "args": [],
                    "return": "U32Val",
                    "docs": "Return the sequence number of the current ledger as a u32."
                },
                {
                    "export": "4",
                    "name": "get_ledger_timestamp",
                    "args": [],
                    "return": "U64Val",
                    "docs": "Return the timestamp number of the current ledger as a u64."
                },
                {
                    "export": "5",
                    "name": "fail_with_error",
                    "args": [
                        {
                            "name": "error",
                            "type": "Error"
                        }
                    ],
                    "return": "Void",
                    "docs": "Causes the currently executing contract to fail immediately with a provided error code, which must be of error-type `ScErrorType::Contract`. Does not actually return."
                },
                {
                    "export": "6",
                    "name": "get_ledger_network_id",
                    "args": [],
                    "return": "BytesObject",
                    "docs": "Return the network id (sha256 hash of network passphrase) of the current ledger as `Bytes`. The value is always 32 bytes in length."
                },
                {
                    "export": "7",
                    "name": "get_current_contract_address",
                    "args": [],
                    "return": "AddressObject",
                    "docs": "Get the Address object for the current contract."
                },
                {
                    "export": "8",
                    "name": "get_max_live_until_ledger",
                    "args": [],
                    "return": "U32Val",
                    "docs": "Returns the max ledger sequence that an entry can live to (inclusive)."
                }
            ]
        },
        {
            "name": "int",
            "export": "i",
            "functions": [
                {
                    "export": "_",
                    "name": "obj_from_u64",
                    "args": [
                        {
                            "name": "v",
                            "type": "u64"
                        }
                    ],
                    "return": "U64Object",
                    "docs": "Convert a `u64` to an object containing a `u64`."
                },
                {
                    "export": "0",
                    "name": "obj_to_u64",
                    "args": [
                        {
                            "name": "obj",
                            "type": "U64Object"
                        }
                    ],
                    "return": "u64",
                    "docs": "Convert an object containing a `u64` to a `u64`."
                },
                {
                    "export": "1",
                    "name": "obj_from_i64",
                    "args": [
                        {
                            "name": "v",
                            "type": "i64"
                        }
                    ],
                    "return": "I64Object",
                    "docs": "Convert an `i64` to an object containing an `i64`."
                },
                {
                    "export": "2",
                    "name": "obj_to_i64",
                    "args": [
                        {
                            "name": "obj",
                            "type": "I64Object"
                        }
                    ],
                    "return": "i64",
                    "docs": "Convert an object containing an `i64` to an `i64`."
                },
                {
                    "export": "3",
                    "name": "obj_from_u128_pieces",
                    "args": [
                        {
                            "name": "hi",
                            "type": "u64"
                        },
                        {
                            "name": "lo",
                            "type": "u64"
                        }
                    ],
                    "return": "U128Object",
                    "docs": "Convert the high and low 64-bit words of a u128 to an object containing a u128."
                },
                {
                    "export": "4",
                    "name": "obj_to_u128_lo64",
                    "args": [
                        {
                            "name": "obj",
                            "type": "U128Object"
                        }
                    ],
                    "return": "u64",
                    "docs": "Extract the low 64 bits from an object containing a u128."
                },
                {
                    "export": "5",
                    "name": "obj_to_u128_hi64",
                    "args": [
                        {
                            "name": "obj",
                            "type": "U128Object"
                        }
                    ],
                    "return": "u64",
                    "docs": "Extract the high 64 bits from an object containing a u128."
                },
                {
                    "export": "6",
                    "name": "obj_from_i128_pieces",
                    "args": [
                        {
                            "name": "hi",
                            "type": "i64"
                        },
                        {
                            "name": "lo",
                            "type": "u64"
                        }
                    ],
                    "return": "I128Object",
                    "docs": "Convert the high and low 64-bit words of an i128 to an object containing an i128."
                },
                {
                    "export": "7",
                    "name": "obj_to_i128_lo64",
                    "args": [
                        {
                            "name": "obj",
                            "type": "I128Object"
                        }
                    ],
                    "return": "u64",
                    "docs": "Extract the low 64 bits from an object containing an i128."
                },
                {
                    "export": "8",
                    "name": "obj_to_i128_hi64",
                    "args": [
                        {
                            "name": "obj",
                            "type": "I128Object"
                        }
                    ],
                    "return": "i64",
                    "docs": "Extract the high 64 bits from an object containing an i128."
                },
                {
                    "export": "9",
                    "name": "obj_from_u256_pieces",
                    "args": [
                        {
                            "name": "hi_hi",
                            "type": "u64"
                        },
                        {
                            "name": "hi_lo",
                            "type": "u64"
                        },
                        {
                            "name": "lo_hi",
                            "type": "u64"
                        },
                        {
                            "name": "lo_lo",
                            "type": "u64"
                        }
                    ],
                    "return": "U256Object",
                    "docs": "Convert the four 64-bit words of a u256 (big-endian) to an object containing a u256."
                },
                {
                    "export": "a",
                    "name": "u256_val_from_be_bytes",
                    "args": [
                        {
                            "name": "bytes",
                            "type": "BytesObject"
                        }
                    ],
                    "return": "U256Val",
                    "docs": "Create a U256 `Val` from its representation as a byte array in big endian."
                },
                {
                    "export": "b",
                    "name": "u256_val_to_be_bytes",
                    "args": [
                        {
                            "name": "val",
                            "type": "U256Val"
                        }
                    ],
                    "return": "BytesObject",
                    "docs": "Return the memory representation of this U256 `Val` as a byte array in big endian byte order."
                },
                {
                    "export": "c",
                    "name": "obj_to_u256_hi_hi",
                    "args": [
                        {
                            "name": "obj",
                            "type": "U256Object"
                        }
                    ],
                    "return": "u64",
                    "docs": "Extract the highest 64-bits (bits 192-255) from an object containing a u256."
                },
                {
                    "export": "d",
                    "name": "obj_to_u256_hi_lo",
                    "args": [
                        {
                            "name": "obj",
                            "type": "U256Object"
                        }
                    ],
                    "return": "u64",
                    "docs": "Extract bits 128-191 from an object containing a u256."
                },
                {
                    "export": "e",
                    "name": "obj_to_u256_lo_hi",
                    "args": [
                        {
                            "name": "obj",
                            "type": "U256Object"
                        }
                    ],
                    "return": "u64",
                    "docs": "Extract bits 64-127 from an object containing a u256."
                },
                {
                    "export": "f",
                    "name": "obj_to_u256_lo_lo",
                    "args": [
                        {
                            "name": "obj",
                            "type": "U256Object"
                        }
                    ],
                    "return": "u64",
                    "docs": "Extract the lowest 64-bits (bits 0-63) from an object containing a u256."
                },
                {
                    "export": "g",
                    "name": "obj_from_i256_pieces",
                    "args": [
                        {
                            "name": "hi_hi",
                            "type": "i64"
                        },
                        {
                            "name": "hi_lo",
                            "type": "u64"
                        },
                        {
                            "name": "lo_hi",
                            "type": "u64"
                        },
                        {
                            "name": "lo_lo",
                            "type": "u64"
                        }
                    ],
                    "return": "I256Object",
                    "docs": "Convert the four 64-bit words of an i256 (big-endian) to an object containing an i256."
                },
                {
                    "export": "h",
                    "name": "i256_val_from_be_bytes",
                    "args": [
                        {
                            "name": "bytes",
                            "type": "BytesObject"
                        }
                    ],
                    "return": "I256Val",
                    "docs": "Create a I256 `Val` from its representation as a byte array in big endian."
                },
                {
                    "export": "i",
                    "name": "i256_val_to_be_bytes",
                    "args": [
                        {
                            "name": "val",
                            "type": "I256Val"
                        }
                    ],
                    "return": "BytesObject",
                    "docs": "Return the memory representation of this I256 `Val` as a byte array in big endian byte order."
                },
                {
                    "export": "j",
                    "name": "obj_to_i256_hi_hi",
                    "args": [
                        {
                            "name": "obj",
                            "type": "I256Object"
                        }
                    ],
                    "return": "i64",
                    "docs": "Extract the highest 64-bits (bits 192-255) from an object containing an i256."
                },
                {
                    "export": "k",
                    "name": "obj_to_i256_hi_lo",
                    "args": [
                        {
                            "name": "obj",
                            "type": "I256Object"
                        }
                    ],
                    "return": "u64",
                    "docs": "Extract bits 128-191 from an object containing an i256."
                },
                {
                    "export": "l",
                    "name": "obj_to_i256_lo_hi",
                    "args": [
                        {
                            "name": "obj",
                            "type": "I256Object"
                        }
                    ],
                    "return": "u64",
                    "docs": "Extract bits 64-127 from an object containing an i256."
                },
                {
                    "export": "m",
                    "name": "obj_to_i256_lo_lo",
                    "args": [
                        {
                            "name": "obj",
                            "type": "I256Object"
                        }
                    ],
                    "return": "u64",
                    "docs": "Extract the lowest 64-bits (bits 0-63) from an object containing an i256."
                },
                {
                    "export": "n",
                    "name": "u256_add",
                    "args": [
                        {
                            "name": "lhs",
                            "type": "U256Val"
                        },
                        {
                            "name": "rhs",
                            "type": "U256Val"
                        }
                    ],
                    "return": "U256Val",
                    "docs": "Performs checked integer addition. Computes `lhs + rhs`, returning `ScError` if overflow occurred. "
                },
                {
                    "export": "o",
                    "name": "u256_sub",
                    "args": [
                        {
                            "name": "lhs",
                            "type": "U256Val"
                        },
                        {
                            "name": "rhs",
                            "type": "U256Val"
                        }
                    ],
                    "return": "U256Val",
                    "docs": "Performs checked integer subtraction. Computes `lhs - rhs`, returning `ScError` if overflow occurred. "
                },
                {
                    "export": "p",
                    "name": "u256_mul",
                    "args": [
                        {
                            "name": "lhs",
                            "type": "U256Val"
                        },
                        {
                            "name": "rhs",
                            "type": "U256Val"
                        }
                    ],
                    "return": "U256Val",
                    "docs": "Performs checked integer multiplication. Computes `lhs * rhs`, returning `ScError` if overflow occurred. "
                },
                {
                    "export": "q",
                    "name": "u256_div",
                    "args": [
                        {
                            "name": "lhs",
                            "type": "U256Val"
                        },
                        {
                            "name": "rhs",
                            "type": "U256Val"
                        }
                    ],
                    "return": "U256Val",
                    "docs": "Performs checked integer division. Computes `lhs / rhs`, returning `ScError` if `rhs == 0` or overflow occurred. "
                },
                {
                    "export": "r",
                    "name": "u256_rem_euclid",
                    "args": [
                        {
                            "name": "lhs",
                            "type": "U256Val"
                        },
                        {
                            "name": "rhs",
                            "type": "U256Val"
                        }
                    ],
                    "return": "U256Val",
                    "docs": "Performs checked Euclidean modulo. Computes `lhs % rhs`, returning `ScError` if `rhs == 0` or overflow occurred. "
                },
                {
                    "export": "s",
                    "name": "u256_pow",
                    "args": [
                        {
                            "name": "lhs",
                            "type": "U256Val"
                        },
                        {
                            "name": "rhs",
                            "type": "U32Val"
                        }
                    ],
                    "return": "U256Val",
                    "docs": "Performs checked exponentiation. Computes `lhs.exp(rhs)`, returning `ScError` if overflow occurred. "
                },
                {
                    "export": "t",
                    "name": "u256_shl",
                    "args": [
                        {
                            "name": "lhs",
                            "type": "U256Val"
                        },
                        {
                            "name": "rhs",
                            "type": "U32Val"
                        }
                    ],
                    "return": "U256Val",
                    "docs": "Performs checked shift left. Computes `lhs << rhs`, returning `ScError` if `rhs` is larger than or equal to the number of bits in `lhs`."
                },
                {
                    "export": "u",
                    "name": "u256_shr",
                    "args": [
                        {
                            "name": "lhs",
                            "type": "U256Val"
                        },
                        {
                            "name": "rhs",
                            "type": "U32Val"
                        }
                    ],
                    "return": "U256Val",
                    "docs": "Performs checked shift right. Computes `lhs >> rhs`, returning `ScError` if `rhs` is larger than or equal to the number of bits in `lhs`."
                },
                {
                    "export": "v",
                    "name": "i256_add",
                    "args": [
                        {
                            "name": "lhs",
                            "type": "I256Val"
                        },
                        {
                            "name": "rhs",
                            "type": "I256Val"
                        }
                    ],
                    "return": "I256Val",
                    "docs": "Performs checked integer addition. Computes `lhs + rhs`, returning `ScError` if overflow occurred. "
                },
                {
                    "export": "w",
                    "name": "i256_sub",
                    "args": [
                        {
                            "name": "lhs",
                            "type": "I256Val"
                        },
                        {
                            "name": "rhs",
                            "type": "I256Val"
                        }
                    ],
                    "return": "I256Val",
                    "docs": "Performs checked integer subtraction. Computes `lhs - rhs`, returning `ScError` if overflow occurred. "
                },
                {
                    "export": "x",
                    "name": "i256_mul",
                    "args": [
                        {
                            "name": "lhs",
                            "type": "I256Val"
                        },
                        {
                            "name": "rhs",
                            "type": "I256Val"
                        }
                    ],
                    "return": "I256Val",
                    "docs": "Performs checked integer multiplication. Computes `lhs * rhs`, returning `ScError` if overflow occurred. "
                },
                {
                    "export": "y",
                    "name": "i256_div",
                    "args": [
                        {
                            "name": "lhs",
                            "type": "I256Val"
                        },
                        {
                            "name": "rhs",
                            "type": "I256Val"
                        }
                    ],
                    "return": "I256Val",
                    "docs": "Performs checked integer division. Computes `lhs / rhs`, returning `ScError` if `rhs == 0` or overflow occurred. "
                },
                {
                    "export": "z",
                    "name": "i256_rem_euclid",
                    "args": [
                        {
                            "name": "lhs",
                            "type": "I256Val"
                        },
                        {
                            "name": "rhs",
                            "type": "I256Val"
                        }
                    ],
                    "return": "I256Val",
                    "docs": "Performs checked Euclidean modulo. Computes `lhs % rhs`, returning `ScError` if `rhs == 0` or overflow occurred. "
                },
                {
                    "export": "A",
                    "name": "i256_pow",
                    "args": [
                        {
                            "name": "lhs",
                            "type": "I256Val"
                        },
                        {
                            "name": "rhs",
                            "type": "U32Val"
                        }
                    ],
                    "return": "I256Val",
                    "docs": "Performs checked exponentiation. Computes `lhs.exp(rhs)`, returning `ScError` if overflow occurred. "
                },
                {
                    "export": "B",
                    "name": "i256_shl",
                    "args": [
                        {
                            "name": "lhs",
                            "type": "I256Val"
                        },
                        {
                            "name": "rhs",
                            "type": "U32Val"
                        }
                    ],
                    "return": "I256Val",
                    "docs": "Performs checked shift left. Computes `lhs << rhs`, returning `ScError` if `rhs` is larger than or equal to the number of bits in `lhs`."
                },
                {
                    "export": "C",
                    "name": "i256_shr",
                    "args": [
                        {
                            "name": "lhs",
                            "type": "I256Val"
                        },
                        {
                            "name": "rhs",
                            "type": "U32Val"
                        }
                    ],
                    "return": "I256Val",
                    "docs": "Performs checked shift right. Computes `lhs >> rhs`, returning `ScError` if `rhs` is larger than or equal to the number of bits in `lhs`."
                },
                {
                    "export": "D",
                    "name": "timepoint_obj_from_u64",
                    "args": [
                        {
                            "name": "v",
                            "type": "u64"
                        }
                    ],
                    "return": "TimepointObject",
                    "docs": "Convert a `u64` to a `Timepoint` object."
                },
                {
                    "export": "E",
                    "name": "timepoint_obj_to_u64",
                    "args": [
                        {
                            "name": "obj",
                            "type": "TimepointObject"
                        }
                    ],
                    "return": "u64",
                    "docs": "Convert a `Timepoint` object to a `u64`."
                },
                {
                    "export": "F",
                    "name": "duration_obj_from_u64",
                    "args": [
                        {
                            "name": "v",
                            "type": "u64"
                        }
                    ],
                    "return": "DurationObject",
                    "docs": "Convert a `u64` to a `Duration` object."
                },
                {
                    "export": "G",
                    "name": "duration_obj_to_u64",
                    "args": [
                        {
                            "name": "obj",
                            "type": "DurationObject"
                        }
                    ],
                    "return": "u64",
                    "docs": "Convert a `Duration` object a `u64`."
                }
            ]
        },
        {
            "name": "map",
            "export": "m",
            "functions": [
                {
                    "export": "_",
                    "name": "map_new",
                    "args": [],
                    "return": "MapObject",
                    "docs": "Create an empty new map."
                },
                {
                    "export": "0",
                    "name": "map_put",
                    "args": [
                        {
                            "name": "m",
                            "type": "MapObject"
                        },
                        {
                            "name": "k",
                            "type": "Val"
                        },
                        {
                            "name": "v",
                            "type": "Val"
                        }
                    ],
                    "return": "MapObject",
                    "docs": "Insert a key/value mapping into an existing map, and return the map object handle. If the map already has a mapping for the given key, the previous value is overwritten."
                },
                {
                    "export": "1",
                    "name": "map_get",
                    "args": [
                        {
                            "name": "m",
                            "type": "MapObject"
                        },
                        {
                            "name": "k",
                            "type": "Val"
                        }
                    ],
                    "return": "Val",
                    "docs": "Get the value for a key from a map. Traps if key is not found."
                },
                {
                    "export": "2",
                    "name": "map_del",
                    "args": [
                        {
                            "name": "m",
                            "type": "MapObject"
                        },
                        {
                            "name": "k",
                            "type": "Val"
                        }
                    ],
                    "return": "MapObject",
                    "docs": "Remove a key/value mapping from a map if it exists, traps if doesn't."
                },
                {
                    "export": "3",
                    "name": "map_len",
                    "args": [
                        {
                            "name": "m",
                            "type": "MapObject"
                        }
                    ],
                    "return": "U32Val",
                    "docs": "Get the size of a map."
                },
                {
                    "export": "4",
                    "name": "map_has",
                    "args": [
                        {
                            "name": "m",
                            "type": "MapObject"
                        },
                        {
                            "name": "k",
                            "type": "Val"
                        }
                    ],
                    "return": "Bool",
                    "docs": "Test for the presence of a key in a map. Returns Bool."
                },
                {
                    "export": "5",
                    "name": "map_key_by_pos",
                    "args": [
                        {
                            "name": "m",
                            "type": "MapObject"
                        },
                        {
                            "name": "i",
                            "type": "U32Val"
                        }
                    ],
                    "return": "Val",
                    "docs": "Get the key from a map at position `i`. If `i` is an invalid position, return ScError."
                },
                {
                    "export": "6",
                    "name": "map_val_by_pos",
                    "args": [
                        {
                            "name": "m",
                            "type": "MapObject"
                        },
                        {
                            "name": "i",
                            "type": "U32Val"
                        }
                    ],
                    "return": "Val",
                    "docs": "Get the value from a map at position `i`. If `i` is an invalid position, return ScError."
                },
                {
                    "export": "7",
                    "name": "map_keys",
                    "args": [
                        {
                            "name": "m",
                            "type": "MapObject"
                        }
                    ],
                    "return": "VecObject",
                    "docs": "Return a new vector containing all the keys in a map. The new vector is ordered in the original map's key-sorted order."
                },
                {
                    "export": "8",
                    "name": "map_values",
                    "args": [
                        {
                            "name": "m",
                            "type": "MapObject"
                        }
                    ],
                    "return": "VecObject",
                    "docs": "Return a new vector containing all the values in a map. The new vector is ordered in the original map's key-sorted order."
                },
                {
                    "export": "9",
                    "name": "map_new_from_linear_memory",
                    "args": [
                        {
                            "name": "keys_pos",
                            "type": "U32Val"
                        },
                        {
                            "name": "vals_pos",
                            "type": "U32Val"
                        },
                        {
                            "name": "len",
                            "type": "U32Val"
                        }
                    ],
                    "return": "MapObject",
                    "docs": "Return a new map initialized from a pair of equal-length arrays, one for keys and one for values, given by a pair of linear-memory addresses and a length in Vals."
                },
                {
                    "export": "a",
                    "name": "map_unpack_to_linear_memory",
                    "args": [
                        {
                            "name": "map",
                            "type": "MapObject"
                        },
                        {
                            "name": "keys_pos",
                            "type": "U32Val"
                        },
                        {
                            "name": "vals_pos",
                            "type": "U32Val"
                        },
                        {
                            "name": "len",
                            "type": "U32Val"
                        }
                    ],
                    "return": "Void",
                    "docs": "Copy Vals from `map` to the array `vals_pos`, selecting only the keys identified by the array `keys_pos`. Both arrays have `len` elements and are identified by linear-memory addresses."
                }
            ]
        },
        {
            "name": "vec",
            "export": "v",
            "functions": [
                {
                    "export": "_",
                    "name": "vec_new",
                    "args": [],
                    "return": "VecObject",
                    "docs": "Creates an empty new vector."
                },
                {
                    "export": "0",
                    "name": "vec_put",
                    "args": [
                        {
                            "name": "v",
                            "type": "VecObject"
                        },
                        {
                            "name": "i",
                            "type": "U32Val"
                        },
                        {
                            "name": "x",
                            "type": "Val"
                        }
                    ],
                    "return": "VecObject",
                    "docs": "Update the value at index `i` in the vector. Return the new vector. Trap if the index is out of bounds."
                },
                {
                    "export": "1",
                    "name": "vec_get",
                    "args": [
                        {
                            "name": "v",
                            "type": "VecObject"
                        },
                        {
                            "name": "i",
                            "type": "U32Val"
                        }
                    ],
                    "return": "Val",
                    "docs": "Returns the element at index `i` of the vector. Traps if the index is out of bound."
                },
                {
                    "export": "2",
                    "name": "vec_del",
                    "args": [
                        {
                            "name": "v",
                            "type": "VecObject"
                        },
                        {
                            "name": "i",
                            "type": "U32Val"
                        }
                    ],
                    "return": "VecObject",
                    "docs": "Delete an element in a vector at index `i`, shifting all elements after it to the left. Return the new vector. Traps if the index is out of bound."
                },
                {
                    "export": "3",
                    "name": "vec_len",
                    "args": [
                        {
                            "name": "v",
                            "type": "VecObject"
                        }
                    ],
                    "return": "U32Val",
                    "docs": "Returns length of the vector."
                },
                {
                    "export": "4",
                    "name": "vec_push_front",
                    "args": [
                        {
                            "name": "v",
                            "type": "VecObject"
                        },
                        {
                            "name": "x",
                            "type": "Val"
                        }
                    ],
                    "return": "VecObject",
                    "docs": "Push a value to the front of a vector."
                },
                {
                    "export": "5",
                    "name": "vec_pop_front",
                    "args": [
                        {
                            "name": "v",
                            "type": "VecObject"
                        }
                    ],
                    "return": "VecObject",
                    "docs": "Removes the first element from the vector and returns the new vector. Traps if original vector is empty."
                },
                {
                    "export": "6",
                    "name": "vec_push_back",
                    "args": [
                        {
                            "name": "v",
                            "type": "VecObject"
                        },
                        {
                            "name": "x",
                            "type": "Val"
                        }
                    ],
                    "return": "VecObject",
                    "docs": "Appends an element to the back of the vector."
                },
                {
                    "export": "7",
                    "name": "vec_pop_back",
                    "args": [
                        {
                            "name": "v",
                            "type": "VecObject"
                        }
                    ],
                    "return": "VecObject",
                    "docs": "Removes the last element from the vector and returns the new vector. Traps if original vector is empty."
                },
                {
                    "export": "8",
                    "name": "vec_front",
                    "args": [
                        {
                            "name": "v",
                            "type": "VecObject"
                        }
                    ],
                    "return": "Val",
                    "docs": "Return the first element in the vector. Traps if the vector is empty"
                },
                {
                    "export": "9",
                    "name": "vec_back",
                    "args": [
                        {
                            "name": "v",
                            "type": "VecObject"
                        }
                    ],
                    "return": "Val",
                    "docs": "Return the last element in the vector. Traps if the vector is empty"
                },
                {
                    "export": "a",
                    "name": "vec_insert",
                    "args": [
                        {
                            "name": "v",
                            "type": "VecObject"
                        },
                        {
                            "name": "i",
                            "type": "U32Val"
                        },
                        {
                            "name": "x",
                            "type": "Val"
                        }
                    ],
                    "return": "VecObject",
                    "docs": "Inserts an element at index `i` within the vector, shifting all elements after it to the right. Traps if the index is out of bound"
                },
                {
                    "export": "b",
                    "name": "vec_append",
                    "args": [
                        {
                            "name": "v1",
                            "type": "VecObject"
                        },
                        {
                            "name": "v2",
                            "type": "VecObject"
                        }
                    ],
                    "return": "VecObject",
                    "docs": "Clone the vector `v1`, then moves all the elements of vector `v2` into it. Return the new vector. Traps if number of elements in the vector overflows a u32."
                },
                {
                    "export": "c",
                    "name": "vec_slice",
                    "args": [
                        {
                            "name": "v",
                            "type": "VecObject"
                        },
                        {
                            "name": "start",
                            "type": "U32Val"
                        },
                        {
                            "name": "end",
                            "type": "U32Val"
                        }
                    ],
                    "return": "VecObject",
                    "docs": "Copy the elements from `start` index until `end` index, exclusive, in the vector and create a new vector from it. Return the new vector. Traps if the index is out of bound."
                },
                {
                    "export": "d",
                    "name": "vec_first_index_of",
                    "args": [
                        {
                            "name": "v",
                            "type": "VecObject"
                        },
                        {
                            "name": "x",
                            "type": "Val"
                        }
                    ],
                    "return": "Val",
                    "docs": "Get the index of the first occurrence of a given element in the vector. Returns the u32 index of the value if it's there. Otherwise, it returns `Void`."
                },
                {
                    "export": "e",
                    "name": "vec_last_index_of",
                    "args": [
                        {
                            "name": "v",
                            "type": "VecObject"
                        },
                        {
                            "name": "x",
                            "type": "Val"
                        }
                    ],
                    "return": "Val",
                    "docs": "Get the index of the last occurrence of a given element in the vector. Returns the u32 index of the value if it's there. Otherwise, it returns `Void`."
                },
                {
                    "export": "f",
                    "name": "vec_binary_search",
                    "args": [
                        {
                            "name": "v",
                            "type": "VecObject"
                        },
                        {
                            "name": "x",
                            "type": "Val"
                        }
                    ],
                    "return": "u64",
                    "docs": "Binary search a sorted vector for a given element. If it exists, the high 32 bits of the return value is 0x0000_0001 and the low 32 bits contain the u32 index of the element. If it does not exist, the high 32 bits of the return value is 0x0000_0000 and the low-32 bits contain the u32 index at which the element would need to be inserted into the vector to maintain sorted order."
                },
                {
                    "export": "g",
                    "name": "vec_new_from_linear_memory",
                    "args": [
                        {
                            "name": "vals_pos",
                            "type": "U32Val"
                        },
                        {
                            "name": "len",
                            "type": "U32Val"
                        }
                    ],
                    "return": "VecObject",
                    "docs": "Return a new vec initialized from an input slice of Vals given by a linear-memory address and length in Vals."
                },
                {
                    "export": "h",
                    "name": "vec_unpack_to_linear_memory",
                    "args": [
                        {
                            "name": "vec",
                            "type": "VecObject"
                        },
                        {
                            "name": "vals_pos",
                            "type": "U32Val"
                        },
                        {
                            "name": "len",
                            "type": "U32Val"
                        }
                    ],
                    "return": "Void",
                    "docs": "Copy the Vals of a vec into an array at a given linear-memory address and length in Vals."
                }
            ]
        },
        {
            "name": "ledger",
            "export": "l",
            "functions": [
                {
                    "export": "_",
                    "name": "put_contract_data",
                    "args": [
                        {
                            "name": "k",
                            "type": "Val"
                        },
                        {
                            "name": "v",
                            "type": "Val"
                        },
                        {
                            "name": "t",
                            "type": "StorageType"
                        }
                    ],
                    "return": "Void"
                },
                {
                    "export": "0",
                    "name": "has_contract_data",
                    "args": [
                        {
                            "name": "k",
                            "type": "Val"
                        },
                        {
                            "name": "t",
                            "type": "StorageType"
                        }
                    ],
                    "return": "Bool"
                },
                {
                    "export": "1",
                    "name": "get_contract_data",
                    "args": [
                        {
                            "name": "k",
                            "type": "Val"
                        },
                        {
                            "name": "t",
                            "type": "StorageType"
                        }
                    ],
                    "return": "Val"
                },
                {
                    "export": "2",
                    "name": "del_contract_data",
                    "args": [
                        {
                            "name": "k",
                            "type": "Val"
                        },
                        {
                            "name": "t",
                            "type": "StorageType"
                        }
                    ],
                    "return": "Void"
                },
                {
                    "export": "3",
                    "name": "create_contract",
                    "args": [
                        {
                            "name": "deployer",
                            "type": "AddressObject"
                        },
                        {
                            "name": "wasm_hash",
                            "type": "BytesObject"
                        },
                        {
                            "name": "salt",
                            "type": "BytesObject"
                        }
                    ],
                    "return": "AddressObject",
                    "docs": "Creates the contract instance on behalf of `deployer`. `deployer` must authorize this call via Soroban auth framework, i.e. this calls `deployer.require_auth` with respective arguments. `wasm_hash` must be a hash of the contract code that has already been uploaded on this network. `salt` is used to create a unique contract id. Returns the address of the created contract."
                },
                {
                    "export": "4",
                    "name": "create_asset_contract",
                    "args": [
                        {
                            "name": "serialized_asset",
                            "type": "BytesObject"
                        }
                    ],
                    "return": "AddressObject",
                    "docs": "Creates the instance of Stellar Asset contract corresponding to the provided asset. `serialized_asset` is `stellar::Asset` XDR serialized to bytes format. Returns the address of the created contract."
                },
                {
                    "export": "5",
                    "name": "upload_wasm",
                    "args": [
                        {
                            "name": "wasm",
                            "type": "BytesObject"
                        }
                    ],
                    "return": "BytesObject",
                    "docs": "Uploads provided `wasm` bytecode to the network and returns its identifier (SHA-256 hash). No-op in case if the same Wasm object already exists."
                },
                {
                    "export": "6",
                    "name": "update_current_contract_wasm",
                    "args": [
                        {
                            "name": "hash",
                            "type": "BytesObject"
                        }
                    ],
                    "return": "Void",
                    "docs": "Replaces the executable of the current contract with the provided Wasm code identified by a hash. Wasm entry corresponding to the hash has to already be present in the ledger. The update happens only after the current contract invocation has successfully finished, so this can be safely called in the middle of a function."
                },
                {
                    "export": "7",
                    "name": "extend_contract_data_ttl",
                    "args": [
                        {
                            "name": "k",
                            "type": "Val"
                        },
                        {
                            "name": "t",
                            "type": "StorageType"
                        },
                        {
                            "name": "threshold",
                            "type": "U32Val"
                        },
                        {
                            "name": "extend_to",
                            "type": "U32Val"
                        }
                    ],
                    "return": "Void",
                    "docs": "If the entry's TTL is below `threshold` ledgers, extend `live_until_ledger_seq` such that TTL == `extend_to`, where TTL is defined as live_until_ledger_seq - current ledger. If attempting to extend the entry past the maximum allowed value (defined as the current ledger + `max_entry_ttl` - 1), and the entry is `Persistent`, its new `live_until_ledger_seq` will be clamped to the max; if the entry is `Temporary`, the function traps."
                },
                {
                    "export": "8",
                    "name": "extend_current_contract_instance_and_code_ttl",
                    "args": [
                        {
                            "name": "threshold",
                            "type": "U32Val"
                        },
                        {
                            "name": "extend_to",
                            "type": "U32Val"
                        }
                    ],
                    "return": "Void",
                    "docs": "If the TTL for the current contract instance and code (if applicable) is below `threshold` ledgers, extend `live_until_ledger_seq` such that TTL == `extend_to`, where TTL is defined as live_until_ledger_seq - current ledger. If attempting to extend past the maximum allowed value (defined as the current ledger + `max_entry_ttl` - 1), the new `live_until_ledger_seq` will be clamped to the max."
                },
                {
                    "export": "9",
                    "name": "extend_contract_instance_and_code_ttl",
                    "args": [
                        {
                            "name": "contract",
                            "type": "AddressObject"
                        },
                        {
                            "name": "threshold",
                            "type": "U32Val"
                        },
                        {
                            "name": "extend_to",
                            "type": "U32Val"
                        }
                    ],
                    "return": "Void",
                    "docs": "If the TTL for the provided contract instance and code (if applicable) is below `threshold` ledgers, extend `live_until_ledger_seq` such that TTL == `extend_to`, where TTL is defined as live_until_ledger_seq - current ledger. If attempting to extend past the maximum allowed value (defined as the current ledger + `max_entry_ttl` - 1), the new `live_until_ledger_seq` will be clamped to the max."
                },
                {
                    "export": "a",
                    "name": "get_contract_id",
                    "args": [
                        {
                            "name": "deployer",
                            "type": "AddressObject"
                        },
                        {
                            "name": "salt",
                            "type": "BytesObject"
                        }
                    ],
                    "return": "AddressObject",
                    "docs": "Get the id of a contract without creating it. `deployer` is address of the contract deployer. `salt` is used to create a unique contract id. Returns the address of the would-be contract."
                },
                {
                    "export": "b",
                    "name": "get_asset_contract_id",
                    "args": [
                        {
                            "name": "serialized_asset",
                            "type": "BytesObject"
                        }
                    ],
                    "return": "AddressObject",
                    "docs":  "Get the id of the Stellar Asset contract corresponding to the provided asset without creating the instance. `serialized_asset` is `stellar::Asset` XDR serialized to bytes format. Returns the address of the would-be asset contract."
                },
                {
                    "export": "c",
                    "name": "extend_contract_instance_ttl",
                    "args": [
                        {
                            "name": "contract",
                            "type": "AddressObject"
                        },
                        {
                            "name": "threshold",
                            "type": "U32Val"
                        },
                        {
                            "name": "extend_to",
                            "type": "U32Val"
                        }
                    ],
                    "return": "Void",
                    "docs": "If the TTL for the provided contract instance is below `threshold` ledgers, extend `live_until_ledger_seq` such that TTL == `extend_to`, where TTL is defined as live_until_ledger_seq - current ledger. If attempting to extend past the maximum allowed value (defined as the current ledger + `max_entry_ttl` - 1), the new `live_until_ledger_seq` will be clamped to the max.",
                    "min_supported_protocol": 21
                },
                {
                    "export": "d",
                    "name": "extend_contract_code_ttl",
                    "args": [
                        {
                            "name": "contract",
                            "type": "AddressObject"
                        },
                        {
                            "name": "threshold",
                            "type": "U32Val"
                        },
                        {
                            "name": "extend_to",
                            "type": "U32Val"
                        }
                    ],
                    "return": "Void",
                    "docs": "If the TTL for the provided contract's code (if applicable) is below `threshold` ledgers, extend `live_until_ledger_seq` such that TTL == `extend_to`, where TTL is defined as live_until_ledger_seq - current ledger. If attempting to extend past the maximum allowed value (defined as the current ledger + `max_entry_ttl` - 1), the new `live_until_ledger_seq` will be clamped to the max.",
                    "min_supported_protocol": 21
                },
                {
                    "export": "e",
                    "name": "create_contract_with_constructor",
                    "args": [
                        {
                            "name": "deployer",
                            "type": "AddressObject"
                        },
                        {
                            "name": "wasm_hash",
                            "type": "BytesObject"
                        },
                        {
                            "name": "salt",
                            "type": "BytesObject"
                        },
                        {
                            "name": "constructor_args",
                            "type": "VecObject"
                        }
                    ],
                    "return": "AddressObject",
                    "docs": "Creates the contract instance on behalf of `deployer`. Created contract must be created from a Wasm that has a constructor. `deployer` must authorize this call via Soroban auth framework, i.e. this calls `deployer.require_auth` with respective arguments. `wasm_hash` must be a hash of the contract code that has already been uploaded on this network. `salt` is used to create a unique contract id. `constructor_args` are forwarded into created contract's constructor (`__constructor`) function. Returns the address of the created contract.",
                    "min_supported_protocol": 22
                }
            ]
        },
        {
            "name": "call",
            "export": "d",
            "functions": [
                {
                    "export": "_",
                    "name": "call",
                    "args": [
                        {
                            "name": "contract",
                            "type": "AddressObject"
                        },
                        {
                            "name": "func",
                            "type": "Symbol"
                        },
                        {
                            "name": "args",
                            "type": "VecObject"
                        }
                    ],
                    "return": "Val",
                    "docs": "Calls a function in another contract with arguments contained in vector `args`. If the call is successful, returns the result of the called function. Traps otherwise."
                },
                {
                    "export": "0",
                    "name": "try_call",
                    "args": [
                        {
                            "name": "contract",
                            "type": "AddressObject"
                        },
                        {
                            "name": "func",
                            "type": "Symbol"
                        },
                        {
                            "name": "args",
                            "type": "VecObject"
                        }
                    ],
                    "return": "Val",
                    "docs": "Calls a function in another contract with arguments contained in vector `args`, returning either the result of the called function or an `Error` if the called function failed. The returned error is either a custom `ContractError` that the called contract returns explicitly, or an error with type `Context` and code `InvalidAction` in case of any other error in the called contract (such as a host function failure that caused a trap). `try_call` might trap in a few scenarios where the error can't be meaningfully recovered from, such as running out of budget."
                }
            ]
        },
        {
            "name": "buf",
            "export": "b",
            "functions": [
                {
                    "export": "_",
                    "name": "serialize_to_bytes",
                    "args": [
                        {
                            "name": "v",
                            "type": "Val"
                        }
                    ],
                    "return": "BytesObject",
                    "docs": "Serializes an (SC)Val into XDR opaque `Bytes` object."
                },
                {
                    "export": "0",
                    "name": "deserialize_from_bytes",
                    "args": [
                        {
                            "name": "b",
                            "type": "BytesObject"
                        }
                    ],
                    "return": "Val",
                    "docs": "Deserialize a `Bytes` object to get back the (SC)Val."
                },
                {
                    "export": "1",
                    "name": "bytes_copy_to_linear_memory",
                    "args": [
                        {
                            "name": "b",
                            "type": "BytesObject"
                        },
                        {
                            "name": "b_pos",
                            "type": "U32Val"
                        },
                        {
                            "name": "lm_pos",
                            "type": "U32Val"
                        },
                        {
                            "name": "len",
                            "type": "U32Val"
                        }
                    ],
                    "return": "Void",
                    "docs": "Copies a slice of bytes from a `Bytes` object specified at offset `b_pos` with length `len` into the linear memory at position `lm_pos`. Traps if either the `Bytes` object or the linear memory doesn't have enough bytes."
                },
                {
                    "export": "2",
                    "name": "bytes_copy_from_linear_memory",
                    "args": [
                        {
                            "name": "b",
                            "type": "BytesObject"
                        },
                        {
                            "name": "b_pos",
                            "type": "U32Val"
                        },
                        {
                            "name": "lm_pos",
                            "type": "U32Val"
                        },
                        {
                            "name": "len",
                            "type": "U32Val"
                        }
                    ],
                    "return": "BytesObject",
                    "docs": "Copies a segment of the linear memory specified at position `lm_pos` with length `len`, into a `Bytes` object at offset `b_pos`. The `Bytes` object may grow in size to accommodate the new bytes. Traps if the linear memory doesn't have enough bytes."
                },
                {
                    "export": "3",
                    "name": "bytes_new_from_linear_memory",
                    "args": [
                        {
                            "name": "lm_pos",
                            "type": "U32Val"
                        },
                        {
                            "name": "len",
                            "type": "U32Val"
                        }
                    ],
                    "return": "BytesObject",
                    "docs": "Constructs a new `Bytes` object initialized with bytes copied from a linear memory slice specified at position `lm_pos` with length `len`."
                },
                {
                    "export": "4",
                    "name": "bytes_new",
                    "args": [],
                    "return": "BytesObject",
                    "docs": "Create an empty new `Bytes` object."
                },
                {
                    "export": "5",
                    "name": "bytes_put",
                    "args": [
                        {
                            "name": "b",
                            "type": "BytesObject"
                        },
                        {
                            "name": "i",
                            "type": "U32Val"
                        },
                        {
                            "name": "u",
                            "type": "U32Val"
                        }
                    ],
                    "return": "BytesObject",
                    "docs": "Update the value at index `i` in the `Bytes` object. Return the new `Bytes`. Trap if the index is out of bounds."
                },
                {
                    "export": "6",
                    "name": "bytes_get",
                    "args": [
                        {
                            "name": "b",
                            "type": "BytesObject"
                        },
                        {
                            "name": "i",
                            "type": "U32Val"
                        }
                    ],
                    "return": "U32Val",
                    "docs": "Returns the element at index `i` of the `Bytes` object. Traps if the index is out of bound."
                },
                {
                    "export": "7",
                    "name": "bytes_del",
                    "args": [
                        {
                            "name": "b",
                            "type": "BytesObject"
                        },
                        {
                            "name": "i",
                            "type": "U32Val"
                        }
                    ],
                    "return": "BytesObject",
                    "docs": "Delete an element in a `Bytes` object at index `i`, shifting all elements after it to the left. Return the new `Bytes`. Traps if the index is out of bound."
                },
                {
                    "export": "8",
                    "name": "bytes_len",
                    "args": [
                        {
                            "name": "b",
                            "type": "BytesObject"
                        }
                    ],
                    "return": "U32Val",
                    "docs": "Returns length of the `Bytes` object."
                },
                {
                    "export": "9",
                    "name": "bytes_push",
                    "args": [
                        {
                            "name": "b",
                            "type": "BytesObject"
                        },
                        {
                            "name": "u",
                            "type": "U32Val"
                        }
                    ],
                    "return": "BytesObject",
                    "docs": "Appends an element to the back of the `Bytes` object."
                },
                {
                    "export": "a",
                    "name": "bytes_pop",
                    "args": [
                        {
                            "name": "b",
                            "type": "BytesObject"
                        }
                    ],
                    "return": "BytesObject",
                    "docs": "Removes the last element from the `Bytes` object and returns the new `Bytes`. Traps if original `Bytes` is empty."
                },
                {
                    "export": "b",
                    "name": "bytes_front",
                    "args": [
                        {
                            "name": "b",
                            "type": "BytesObject"
                        }
                    ],
                    "return": "U32Val",
                    "docs": "Return the first element in the `Bytes` object. Traps if the `Bytes` is empty"
                },
                {
                    "export": "c",
                    "name": "bytes_back",
                    "args": [
                        {
                            "name": "b",
                            "type": "BytesObject"
                        }
                    ],
                    "return": "U32Val",
                    "docs": "Return the last element in the `Bytes` object. Traps if the `Bytes` is empty"
                },
                {
                    "export": "d",
                    "name": "bytes_insert",
                    "args": [
                        {
                            "name": "b",
                            "type": "BytesObject"
                        },
                        {
                            "name": "i",
                            "type": "U32Val"
                        },
                        {
                            "name": "u",
                            "type": "U32Val"
                        }
                    ],
                    "return": "BytesObject",
                    "docs": "Inserts an element at index `i` within the `Bytes` object, shifting all elements after it to the right. Traps if the index is out of bound"
                },
                {
                    "export": "e",
                    "name": "bytes_append",
                    "args": [
                        {
                            "name": "b1",
                            "type": "BytesObject"
                        },
                        {
                            "name": "b2",
                            "type": "BytesObject"
                        }
                    ],
                    "return": "BytesObject",
                    "docs": "Clone the `Bytes` object `b1`, then moves all the elements of `Bytes` object `b2` into it. Return the new `Bytes`. Traps if its length overflows a u32."
                },
                {
                    "export": "f",
                    "name": "bytes_slice",
                    "args": [
                        {
                            "name": "b",
                            "type": "BytesObject"
                        },
                        {
                            "name": "start",
                            "type": "U32Val"
                        },
                        {
                            "name": "end",
                            "type": "U32Val"
                        }
                    ],
                    "return": "BytesObject",
                    "docs": "Copies the elements from `start` index until `end` index, exclusive, in the `Bytes` object and creates a new `Bytes` from it. Returns the new `Bytes`. Traps if the index is out of bound."
                },
                {
                    "export": "g",
                    "name": "string_copy_to_linear_memory",
                    "args": [
                        {
                            "name": "s",
                            "type": "StringObject"
                        },
                        {
                            "name": "s_pos",
                            "type": "U32Val"
                        },
                        {
                            "name": "lm_pos",
                            "type": "U32Val"
                        },
                        {
                            "name": "len",
                            "type": "U32Val"
                        }
                    ],
                    "return": "Void",
                    "docs": "Copies a slice of bytes from a `String` object specified at offset `s_pos` with length `len` into the linear memory at position `lm_pos`. Traps if either the `String` object or the linear memory doesn't have enough bytes."
                },
                {
                    "export": "h",
                    "name": "symbol_copy_to_linear_memory",
                    "args": [
                        {
                            "name": "s",
                            "type": "SymbolObject"
                        },
                        {
                            "name": "s_pos",
                            "type": "U32Val"
                        },
                        {
                            "name": "lm_pos",
                            "type": "U32Val"
                        },
                        {
                            "name": "len",
                            "type": "U32Val"
                        }
                    ],
                    "return": "Void",
                    "docs": "Copies a slice of bytes from a `Symbol` object specified at offset `s_pos` with length `len` into the linear memory at position `lm_pos`. Traps if either the `String` object or the linear memory doesn't have enough bytes."
                },
                {
                    "export": "i",
                    "name": "string_new_from_linear_memory",
                    "args": [
                        {
                            "name": "lm_pos",
                            "type": "U32Val"
                        },
                        {
                            "name": "len",
                            "type": "U32Val"
                        }
                    ],
                    "return": "StringObject",
                    "docs": "Constructs a new `String` object initialized with bytes copied from a linear memory slice specified at position `lm_pos` with length `len`."
                },
                {
                    "export": "j",
                    "name": "symbol_new_from_linear_memory",
                    "args": [
                        {
                            "name": "lm_pos",
                            "type": "U32Val"
                        },
                        {
                            "name": "len",
                            "type": "U32Val"
                        }
                    ],
                    "return": "SymbolObject",
                    "docs": "Constructs a new `Symbol` object initialized with bytes copied from a linear memory slice specified at position `lm_pos` with length `len`."
                },
                {
                    "export": "k",
                    "name": "string_len",
                    "args": [
                        {
                            "name": "s",
                            "type": "StringObject"
                        }
                    ],
                    "return": "U32Val",
                    "docs": "Returns length of the `String` object."
                },
                {
                    "export": "l",
                    "name": "symbol_len",
                    "args": [
                        {
                            "name": "s",
                            "type": "SymbolObject"
                        }
                    ],
                    "return": "U32Val",
                    "docs": "Returns length of the `Symbol` object."
                },
                {
                    "export": "m",
                    "name": "symbol_index_in_linear_memory",
                    "args": [
                        {
                            "name": "sym",
                            "type": "Symbol"
                        },
                        {
                            "name": "slices_pos",
                            "type": "U32Val"
                        },
                        {
                            "name": "len",
                            "type": "U32Val"
                        }
                    ],
                    "return": "U32Val",
                    "docs": "Return the index of a Symbol in an array of linear-memory byte-slices, or trap if not found."
                },
                {
                    "export": "n",
                    "name": "string_to_bytes",
                    "args": [
                        {
                            "name": "str",
                            "type": "StringObject"
                        }
                    ],
                    "return": "BytesObject",
                    "docs": "Converts the provided string to bytes with exactly the same contents.",
                    "min_supported_protocol": 23
                },
                {
                    "export": "o",
                    "name": "bytes_to_string",
                    "args": [
                        {
                            "name": "bytes",
                            "type": "BytesObject"
                        }
                    ],
                    "return": "StringObject",
                    "docs": "Converts the provided bytes array to string with exactly the same contents. No encoding checks are performed and thus the output string's encoding should be interpreted by the consumer of the string.",
                    "min_supported_protocol": 23
                }
            ]
        },
        {
            "name": "crypto",
            "export": "c",
            "functions": [
                {
                    "export": "_",
                    "name": "compute_hash_sha256",
                    "args": [
                        {
                            "name": "x",
                            "type": "BytesObject"
                        }
                    ],
                    "return": "BytesObject"
                },
                {
                    "export": "0",
                    "name": "verify_sig_ed25519",
                    "args": [
                        {
                            "name": "k",
                            "type": "BytesObject"
                        },
                        {
                            "name": "x",
                            "type": "BytesObject"
                        },
                        {
                            "name": "s",
                            "type": "BytesObject"
                        }
                    ],
                    "return": "Void"
                },
                {
                    "export": "1",
                    "name": "compute_hash_keccak256",
                    "args": [
                        {
                            "name": "x",
                            "type": "BytesObject"
                        }
                    ],
                    "return": "BytesObject",
                    "docs": "Returns the keccak256 hash of given input bytes."
                },
                {
                    "export": "2",
                    "name": "recover_key_ecdsa_secp256k1",
                    "args": [
                        {
                            "name": "msg_digest",
                            "type": "BytesObject"
                        },
                        {
                            "name": "signature",
                            "type": "BytesObject"
                        },
                        {
                            "name": "recovery_id",
                            "type": "U32Val"
                        }
                    ],
                    "return": "BytesObject",
                    "docs": "Recovers the SEC-1-encoded ECDSA secp256k1 public key that produced a given 64-byte `signature` over a given 32-byte `msg_digest` for a given `recovery_id` byte. Warning: The `msg_digest` must be produced by a secure cryptographic hash function on the message, otherwise the attacker can potentially forge signatures.  The `signature` is the ECDSA signature `(r, s)` serialized as fixed-size big endian scalar values, both `r`, `s` must be non-zero and `s` must be in the lower range. Returns a `BytesObject` containing 65-bytes representing SEC-1 encoded point in uncompressed format. The `recovery_id` is an integer value `0`, `1`, `2`, or `3`, the low bit (0/1) indicates the parity of the y-coordinate of the `public_key` (even/odd) and the high bit (3/4) indicate if the `r` (x-coordinate of `k x G`) has overflown during its computation."
                },
                {
                    "export": "3",
                    "name": "verify_sig_ecdsa_secp256r1",
                    "args": [
                        {
                            "name": "public_key",
                            "type": "BytesObject"
                        },
                        {
                            "name": "msg_digest",
                            "type": "BytesObject"
                        },
                        {
                            "name": "signature",
                            "type": "BytesObject"
                        }
                    ],
                    "return": "Void",
                    "docs": "Verifies the `signature` using an ECDSA secp256r1 `public_key` on a 32-byte `msg_digest`. Warning: The `msg_digest` must be produced by a secure cryptographic hash function on the message, otherwise the attacker can potentially forge signatures. The `public_key` is expected to be 65 bytes in length, representing a SEC-1 encoded point in uncompressed format. The `signature` is the ECDSA signature `(r, s)` serialized as fixed-size big endian scalar values, both `r`, `s` must be non-zero and `s` must be in the lower range. ",
                    "min_supported_protocol": 21
                },
                {
                    "export": "4",
                    "name": "bls12_381_check_g1_is_in_subgroup",
                    "args": [
                        {
                            "name": "point",
                            "type": "BytesObject"
                        }
                    ],
                    "return": "Bool",
                    "docs": "Checks if the input G1 point is in the correct subgroup.",
                    "min_supported_protocol": 22
                },
                {
                    "export": "5",
                    "name": "bls12_381_g1_add",
                    "args": [
                        {
                            "name": "point1",
                            "type": "BytesObject"
                        },
                        {
                            "name": "point2",
                            "type": "BytesObject"
                        }
                    ],
                    "return": "BytesObject",
                    "docs": "Adds two BLS12-381 G1 points given in bytes format and returns the resulting G1 point in bytes format. G1 serialization format: `concat(be_bytes(X), be_bytes(Y))` and the most significant three bits of X encodes flags, i.e.  bits(X) = [compression_flag, infinity_flag, sort_flag, bit_3, .. bit_383]. This function does NOT perform subgroup check on the inputs.",
                    "min_supported_protocol": 22
                },
                {
                    "export": "6",
                    "name": "bls12_381_g1_mul",
                    "args": [
                        {
                            "name": "point",
                            "type": "BytesObject"
                        },
                        {
                            "name": "scalar",
                            "type": "U256Val"
                        }
                    ],
                    "return": "BytesObject",
                    "docs": "Multiplies a BLS12-381 G1 point by a scalar (Fr), and returns the resulting G1 point in bytes format.",
                    "min_supported_protocol": 22
                },
                {
                    "export": "7",
                    "name": "bls12_381_g1_msm",
                    "args": [
                        {
                            "name": "vp",
                            "type": "VecObject"
                        },
                        {
                            "name": "vs",
                            "type": "VecObject"
                        }
                    ],
                    "return": "BytesObject",
                    "docs": "Performs multi-scalar-multiplication (inner product) on a vector of BLS12-381 G1 points (`Vec<BytesObject>`) by a vector of scalars (`Vec<U256Val>`), and returns the resulting G1 point in bytes format.",
                    "min_supported_protocol": 22
                },
                {
                    "export": "8",
                    "name": "bls12_381_map_fp_to_g1",
                    "args": [
                        {
                            "name": "fp",
                            "type": "BytesObject"
                        }
                    ],
                    "return": "BytesObject",
                    "docs": "Maps a BLS12-381 field element (Fp) to G1 point. The input is a BytesObject containing Fp serialized in big-endian order",
                    "min_supported_protocol": 22
                },
                {
                    "export": "9",
                    "name": "bls12_381_hash_to_g1",
                    "args": [
                        {
                            "name": "msg",
                            "type": "BytesObject"
                        },
                        {
                            "name": "dst",
                            "type": "BytesObject"
                        }
                    ],
                    "return": "BytesObject",
                    "docs": "Hashes a message to a BLS12-381 G1 point, with implementation following the specification in [Hashing to Elliptic Curves](https://datatracker.ietf.org/doc/html/rfc9380) (ciphersuite 'BLS12381G1_XMD:SHA-256_SSWU_RO_'). `dst` is the domain separation tag that will be concatenated with the `msg` during hashing, it is intended to keep hashing inputs of different applications separate. It is required `0 < len(dst_bytes) < 256`. DST **must** be chosen with care to avoid compromising the application's security properties. Refer to section 3.1 in the RFC on requirements of DST.",
                    "min_supported_protocol": 22
                },
                {
                    "export": "a",
                    "name": "bls12_381_check_g2_is_in_subgroup",
                    "args": [
                        {
                            "name": "point",
                            "type": "BytesObject"
                        }
                    ],
                    "return": "Bool",
                    "docs": "Checks if the input G2 point is in the correct subgroup.",
                    "min_supported_protocol": 22
                },
                {
                    "export": "b",
                    "name": "bls12_381_g2_add",
                    "args": [
                        {
                            "name": "point1",
                            "type": "BytesObject"
                        },
                        {
                            "name": "point2",
                            "type": "BytesObject"
                        }
                    ],
                    "return": "BytesObject",
                    "docs": "Adds two BLS12-381 G2 points given in bytes format and returns the resulting G2 point in bytes format. G2 serialization format: concat(be_bytes(X_c1), be_bytes(X_c0), be_bytes(Y_c1), be_bytes(Y_c0)), and the most significant three bits of X_c1 are flags i.e. bits(X_c1) = [compression_flag, infinity_flag, sort_flag, bit_3, .. bit_383]. This function does NOT perform subgroup check on the inputs.",
                    "min_supported_protocol": 22
                },
                {
                    "export": "c",
                    "name": "bls12_381_g2_mul",
                    "args": [
                        {
                            "name": "point",
                            "type": "BytesObject"
                        },
                        {
                            "name": "scalar",
                            "type": "U256Val"
                        }
                    ],
                    "return": "BytesObject",
                    "docs": "Multiplies a BLS12-381 G2 point by a scalar (Fr), and returns the resulting G2 point in bytes format.",
                    "min_supported_protocol": 22
                },
                {
                    "export": "d",
                    "name": "bls12_381_g2_msm",
                    "args": [
                        {
                            "name": "vp",
                            "type": "VecObject"
                        },
                        {
                            "name": "vs",
                            "type": "VecObject"
                        }
                    ],
                    "return": "BytesObject",
                    "docs": "Performs multi-scalar-multiplication (inner product) on a vector of BLS12-381 G2 points (`Vec<BytesObject>`) by a vector of scalars (`Vec<U256Val>`) , and returns the resulting G2 point in bytes format.",
                    "min_supported_protocol": 22
                },
                {
                    "export": "e",
                    "name": "bls12_381_map_fp2_to_g2",
                    "args": [
                        {
                            "name": "fp2",
                            "type": "BytesObject"
                        }
                    ],
                    "return": "BytesObject",
                    "docs": "Maps a BLS12-381 quadratic extension field element (Fp2) to G2 point. Fp2 serialization format: concat(be_bytes(c1), be_bytes(c0))",
                    "min_supported_protocol": 22
                },
                {
                    "export": "f",
                    "name": "bls12_381_hash_to_g2",
                    "args": [
                        {
                            "name": "msg",
                            "type": "BytesObject"
                        },
                        {
                            "name": "dst",
                            "type": "BytesObject"
                        }
                    ],
                    "return": "BytesObject",
                    "docs": "Hashes a message to a BLS12-381 G2 point, with implementation following the specification in [Hashing to Elliptic Curves](https://datatracker.ietf.org/doc/html/rfc9380) (ciphersuite 'BLS12381G2_XMD:SHA-256_SSWU_RO_'). `dst` is the domain separation tag that will be concatenated with the `msg` during hashing, it is intended to keep hashing inputs of different applications separate. It is required `0 < len(dst_bytes) < 256`. DST **must** be chosen with care to avoid compromising the application's security properties. Refer to section 3.1 in the RFC on requirements of DST.",
                    "min_supported_protocol": 22
                },
                {
                    "export": "g",
                    "name": "bls12_381_multi_pairing_check",
                    "args": [
                        {
                            "name": "vp1",
                            "type": "VecObject"
                        },
                        {
                            "name": "vp2",
                            "type": "VecObject"
                        }
                    ],
                    "return": "Bool",
                    "docs": "performs pairing operation on a vector of `G1` (`Vec<BytesObject>`)  and a vector of `G2` points (`Vec<BytesObject>`) , return true if the result equals `1_fp12`",
                    "min_supported_protocol": 22
                },
                {
                    "export": "h",
                    "name": "bls12_381_fr_add",
                    "args": [
                        {
                            "name": "lhs",
                            "type": "U256Val"
                        },
                        {
                            "name": "rhs",
                            "type": "U256Val"
                        }
                    ],
                    "return": "U256Val",
                    "docs": "performs addition `(lhs + rhs) mod r` between two BLS12-381 scalar elements (Fr), where r is the subgroup order",
                    "min_supported_protocol": 22
                },
                {
                    "export": "i",
                    "name": "bls12_381_fr_sub",
                    "args": [
                        {
                            "name": "lhs",
                            "type": "U256Val"
                        },
                        {
                            "name": "rhs",
                            "type": "U256Val"
                        }
                    ],
                    "return": "U256Val",
                    "docs": "performs subtraction `(lhs - rhs) mod r` between two BLS12-381 scalar elements (Fr), where r is the subgroup order",
                    "min_supported_protocol": 22
                },
                {
                    "export": "j",
                    "name": "bls12_381_fr_mul",
                    "args": [
                        {
                            "name": "lhs",
                            "type": "U256Val"
                        },
                        {
                            "name": "rhs",
                            "type": "U256Val"
                        }
                    ],
                    "return": "U256Val",
                    "docs": "performs multiplication `(lhs * rhs) mod r` between two BLS12-381 scalar elements (Fr), where r is the subgroup order",
                    "min_supported_protocol": 22
                },
                {
                    "export": "k",
                    "name": "bls12_381_fr_pow",
                    "args": [
                        {
                            "name": "lhs",
                            "type": "U256Val"
                        },
                        {
                            "name": "rhs",
                            "type": "U64Val"
                        }
                    ],
                    "return": "U256Val",
                    "docs": "performs exponentiation of a BLS12-381 scalar element (Fr) with a u64 exponent i.e. `lhs.exp(rhs) mod r`, where r is the subgroup order",
                    "min_supported_protocol": 22
                },
                {
                    "export": "l",
                    "name": "bls12_381_fr_inv",
                    "args": [
                        {
                            "name": "lhs",
                            "type": "U256Val"
                        }
                    ],
                    "return": "U256Val",
                    "docs": "performs inversion of a BLS12-381 scalar element (Fr) modulo r (the subgroup order)",
                    "min_supported_protocol": 22
                },
                {
                    "export": "m",
                    "name": "bn254_g1_add",
                    "args": [
                        { "name": "point1", "type": "BytesObject" },
                        { "name": "point2", "type": "BytesObject" }
                    ],
                    "return": "BytesObject",
                    "docs": "Adds two BN254 G1 points; encoding is 64-byte be_bytes(X)||be_bytes(Y); infinity is all-zeroes. No subgroup check.",
                    "min_supported_protocol": 25
                },
                {
                    "export": "n",
                    "name": "bn254_g1_mul",
                    "args": [
                        { "name": "point", "type": "BytesObject" },
                        { "name": "scalar", "type": "U256Val" }
                    ],
                    "return": "BytesObject",
                    "docs": "Multiplies a BN254 G1 point by a scalar (Fr); same encoding as bn254_g1_add.",
                    "min_supported_protocol": 25
                },
                {
                    "export": "o",
                    "name": "bn254_multi_pairing_check",
                    "args": [
                        { "name": "vp1", "type": "VecObject" },
                        { "name": "vp2", "type": "VecObject" }
                    ],
                    "return": "Bool",
                    "docs": "Performs BN254 pairings over vectors of G1 and G2 points; returns true iff product equals 1 in Fq12.",
<<<<<<< HEAD
                    "min_supported_protocol": 24
                },
                {
                    "export": "p",
                    "name": "poseidon_permutation",
                    "args": [
                        { "name": "input", "type": "VecObject" },
                        { "name": "field", "type": "Symbol" },
                        { "name": "t", "type": "U32Val" },
                        { "name": "d", "type": "U32Val" },
                        { "name": "rounds_f", "type": "U32Val" },
                        { "name": "rounds_p", "type": "U32Val" },
                        { "name": "mds", "type": "VecObject" },
                        { "name": "round_constants", "type": "VecObject" }
                    ],
                    "return": "VecObject",
                    "docs": "Performs Poseidon permutation on input vector. input: vector of field elements (length t). field: 'BLS12_381' or 'BN254'. t: state size. d: S-box degree (5 for BLS12_381/BN254). rounds_f: number of full rounds (must be even). rounds_p: number of partial rounds. mds: t-by-t MDS matrix as Vec<Vec<Scalar>>. round_constants: (rounds_f+rounds_p)-by-t round constants matrix as Vec<Vec<Scalar>>. Returns output vector after permutation.",
                    "min_supported_protocol": 24
                },
                {
                    "export": "q",
                    "name": "poseidon2_permutation",
                    "args": [
                        { "name": "input", "type": "VecObject" },
                        { "name": "field", "type": "Symbol" },
                        { "name": "t", "type": "U32Val" },
                        { "name": "d", "type": "U32Val" },
                        { "name": "rounds_f", "type": "U32Val" },
                        { "name": "rounds_p", "type": "U32Val" },
                        { "name": "mat_internal_diag_m_1", "type": "VecObject" },
                        { "name": "round_constants", "type": "VecObject" }
                    ],
                    "return": "VecObject",
                    "docs": "Performs Poseidon2 permutation on input vector. input: vector of field elements (length t). field: 'BLS12_381' or 'BN254'. t: state size. d: S-box degree (5 for BLS12_381/BN254). rounds_f: number of full rounds (must be even). rounds_p: number of partial rounds. mat_internal_diag_m_1: internal matrix diagonal minus 1 as Vec<Scalar> (length t). round_constants: (rounds_f+rounds_p)-by-t round constants matrix as Vec<Vec<Scalar>>. Returns output vector after permutation.",
                    "min_supported_protocol": 24
=======
                    "min_supported_protocol": 25
>>>>>>> 2774c09f
                }
            ]
        },
        {
            "name": "address",
            "export": "a",
            "functions": [
                {
                    "export": "_",
                    "name": "require_auth_for_args",
                    "args": [
                        {
                            "name": "address",
                            "type": "AddressObject"
                        },
                        {
                            "name": "args",
                            "type": "VecObject"
                        }
                    ],
                    "return": "Void",
                    "docs": "Checks if the address has authorized the invocation of the current contract function with the provided arguments. Traps if the invocation hasn't been authorized."
                },
                {
                    "export": "0",
                    "name": "require_auth",
                    "args": [
                        {
                            "name": "address",
                            "type": "AddressObject"
                        }
                    ],
                    "return": "Void",
                    "docs": "Checks if the address has authorized the invocation of the current contract function with all the arguments of the invocation. Traps if the invocation hasn't been authorized."
                },
                {
                    "export": "1",
                    "name": "strkey_to_address",
                    "args": [
                        {
                            "name": "strkey",
                            "type": "Val"
                        }
                    ],
                    "return": "AddressObject",
                    "docs": "Converts a provided Stellar strkey address of an account or a contract ('G...' or 'C...' respectively) to an address object. `strkey` can be either `BytesObject` or `StringObject` (the contents should represent the `G.../C...` string in both cases). Any other valid or invalid strkey (e.g. 'S...') will trigger an error. Prefer directly using the Address objects whenever possible. This is only useful in the context of custom messaging protocols (e.g. cross-chain)."
                },
                {
                    "export": "2",
                    "name": "address_to_strkey",
                    "args": [
                        {
                            "name": "address",
                            "type": "AddressObject"
                        }
                    ],
                    "return": "StringObject",
                    "docs": "Converts a provided address to Stellar strkey format ('G...' for account or 'C...' for contract). Prefer directly using the Address objects whenever possible. This is only useful in the context of custom messaging protocols (e.g. cross-chain)."
                },
                {
                    "export": "3",
                    "name": "authorize_as_curr_contract",
                    "args": [
                        {
                            "name": "auth_entires",
                            "type": "VecObject"
                        }
                    ],
                    "return": "Void",
                    "docs": "Authorizes sub-contract calls for the next contract call on behalf of the current contract. Every entry in the argument vector corresponds to `InvokerContractAuthEntry` contract type that authorizes a tree of `require_auth` calls on behalf of the current contract. The entries must not contain any authorizations for the direct contract call, i.e. if current contract needs to call contract function F1 that calls function F2 both of which require auth, only F2 should be present in `auth_entries`."
                },
                {
                    "export": "4",
                    "name": "get_address_from_muxed_address",
                    "args": [
                        {
                            "name": "muxed_address",
                            "type": "MuxedAddressObject"
                        }
                    ],
                    "return": "AddressObject",
                    "docs": "Returns the address corresponding to the provided MuxedAddressObject as a new AddressObject. Note, that MuxedAddressObject consists of the address and multiplexing id, so this conversion just strips the multiplexing id from the input muxed address.",
                    "min_supported_protocol": 23
                },
                {
                    "export": "5",
                    "name": "get_id_from_muxed_address",
                    "args": [
                        {
                            "name": "muxed_address",
                            "type": "MuxedAddressObject"
                        }
                    ],
                    "return": "U64Val",
                    "docs": "Returns the multiplexing id corresponding to the provided MuxedAddressObject as a U64Val.",
                    "min_supported_protocol": 23
                },
                {
                    "export": "6",
                    "name": "get_address_executable",
                    "args": [
                        {
                            "name": "address",
                            "type": "AddressObject"
                        }
                    ],
                    "return": "Val",
                    "docs": "Returns the executable corresponding to the provided address. When the address does not exist on-chain, returns `Void` value. When it does exist, returns a value of `AddressExecutable` contract type. It is an enum with `Wasm` value and the corresponding Wasm hash for the Wasm contracts, `StellarAsset` value for Stellar Asset contract instances, and `Account` value for the 'classic' (G-) accounts.",
                    "min_supported_protocol": 23
                }
            ]
        },
        {
            "name": "test",
            "export": "t",
            "functions": [
                {
                    "export": "_",
                    "name": "dummy0",
                    "args": [],
                    "return": "Val",
                    "docs": "A dummy function taking 0 arguments and performs no-op. This function is for test purpose only, for measuring the roundtrip cost of invoking a host function, i.e. host->Vm->host."
                },
                {
                    "export": "0",
                    "name": "protocol_gated_dummy",
                    "args": [],
                    "return": "Val",
                    "docs": "A dummy function for testing the protocol gating. Takes 0 arguments and performs no-op. Essentially this function is always protocol-gated out since it has `min_supported_protocol == max_supported_protocol == 19`, thus having no effect on any protocol (Soroban starts at protocol 20). This is required for testing the scenario where ledger protocol version > host function max supported version, and the ledger protocol version must be <= the `env` version (which starts at 20, and is a compile-time, non-overridable constant).",
                    "min_supported_protocol": 19,
                    "max_supported_protocol": 19
                }                
            ]
        },
        {
            "name": "prng",
            "export": "p",
            "functions": [
                {
                    "export": "_",
                    "name": "prng_reseed",
                    "args": [
                        {
                            "name": "seed",
                            "type": "BytesObject"
                        }
                    ],
                    "return": "Void",
                    "docs": "Reseed the frame-local PRNG with a given BytesObject, which should be 32 bytes long."
                },
                {
                    "export": "0",
                    "name": "prng_bytes_new",
                    "args": [
                        {
                            "name": "length",
                            "type": "U32Val"
                        }
                    ],
                    "return": "BytesObject",
                    "docs": "Construct a new BytesObject of the given length filled with bytes drawn from the frame-local PRNG."
                },
                {
                    "export": "1",
                    "name": "prng_u64_in_inclusive_range",
                    "args": [
                        {
                            "name": "lo",
                            "type": "u64"
                        },
                        {
                            "name": "hi",
                            "type": "u64"
                        }
                    ],
                    "return": "u64",
                    "docs": "Return a u64 uniformly sampled from the inclusive range [lo,hi] by the frame-local PRNG."
                },
                {
                    "export": "2",
                    "name": "prng_vec_shuffle",
                    "args": [
                        {
                            "name": "vec",
                            "type": "VecObject"
                        }
                    ],
                    "return": "VecObject",
                    "docs": "Return a (Fisher-Yates) shuffled clone of a given vector, using the frame-local PRNG."
                }
            ]
        }
    ]
}<|MERGE_RESOLUTION|>--- conflicted
+++ resolved
@@ -2390,8 +2390,7 @@
                     ],
                     "return": "Bool",
                     "docs": "Performs BN254 pairings over vectors of G1 and G2 points; returns true iff product equals 1 in Fq12.",
-<<<<<<< HEAD
-                    "min_supported_protocol": 24
+                    "min_supported_protocol": 25
                 },
                 {
                     "export": "p",
@@ -2408,7 +2407,7 @@
                     ],
                     "return": "VecObject",
                     "docs": "Performs Poseidon permutation on input vector. input: vector of field elements (length t). field: 'BLS12_381' or 'BN254'. t: state size. d: S-box degree (5 for BLS12_381/BN254). rounds_f: number of full rounds (must be even). rounds_p: number of partial rounds. mds: t-by-t MDS matrix as Vec<Vec<Scalar>>. round_constants: (rounds_f+rounds_p)-by-t round constants matrix as Vec<Vec<Scalar>>. Returns output vector after permutation.",
-                    "min_supported_protocol": 24
+                    "min_supported_protocol": 25
                 },
                 {
                     "export": "q",
@@ -2425,10 +2424,7 @@
                     ],
                     "return": "VecObject",
                     "docs": "Performs Poseidon2 permutation on input vector. input: vector of field elements (length t). field: 'BLS12_381' or 'BN254'. t: state size. d: S-box degree (5 for BLS12_381/BN254). rounds_f: number of full rounds (must be even). rounds_p: number of partial rounds. mat_internal_diag_m_1: internal matrix diagonal minus 1 as Vec<Scalar> (length t). round_constants: (rounds_f+rounds_p)-by-t round constants matrix as Vec<Vec<Scalar>>. Returns output vector after permutation.",
-                    "min_supported_protocol": 24
-=======
                     "min_supported_protocol": 25
->>>>>>> 2774c09f
                 }
             ]
         },
