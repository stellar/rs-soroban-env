--- conflicted
+++ resolved
@@ -111,17 +111,10 @@
 
 #[cfg(not(any(target_os = "linux", target_os = "macos")))]
 mod cpu {
-<<<<<<< HEAD
-    pub struct InstructionCounter(());
-    impl InstructionCounter {
-        pub fn new() -> Self {
-            InstructionCounter(())
-=======
     pub struct InstructionCounter;
     impl InstructionCounter {
         pub fn new() -> Self {
             InstructionCounter
->>>>>>> 41b4ee3f
         }
         pub fn begin(&mut self) {}
         pub fn end_and_count(&mut self) -> u64 {
