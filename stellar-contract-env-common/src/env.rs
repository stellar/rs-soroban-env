use super::{Object, RawVal, Symbol};
use core::any;

pub trait EnvBase: Sized + Clone {
    // Used for recovering the concrete type of the Host.
    fn as_mut_any(&mut self) -> &mut dyn any::Any;

    // Used to check two environments are the same, trapping if not.
    fn check_same_env(&self, other: &Self);

    // Used to clone an environment deeply, not just a handle to it.
    fn deep_clone(&self) -> Self;
}

///////////////////////////////////////////////////////////////////////////////
/// X-macro definition
///////////////////////////////////////////////////////////////////////////////

// The set of host functions need to be statically reflected-on in a variety of
// contexts (both in this crate and elsewhere in the guest and host crates), so
// we define them through an x-macro (a macro that calls a user-provided macro)
// and call the x-macro from all such contexts.
//
// How this macro works:
//  - It exports a higher-order "x-macro" called
//    call_macro_with_all_host_functions
//  - The x-macro takes the name of some callback macro to call
//  - The x-macro invokes the callback macro once, passing a single large token
//    tree, seen below in the body of the x-macro
//
// To use this macro:
//  - Call sites define a callback macro that matches on the token-tree
//  - Call sites invoke the x-macro passing their callback macro name
//
// The token-tree being passed is arbitrary, but is chosen to satisfy 3
// criteria:
//  - It's relatively easy to read, edit and understand its content
//  - It's easy to decompose with pattern-matching in the callback macros
//  - It contains everything any callback macro wants to match and use
//
// All callback macros have essentially the same token-tree matcher part,
// only their expansion parts differ.

#[macro_export]
macro_rules! call_macro_with_all_host_functions {

    // The x-macro takes a single ident, the name of a macro to call ...
    {$macro_to_call_back:ident} => {

        // ... and just calls it back, passing a single large token-tree.
        $macro_to_call_back! {

            // The token-tree we pass to the callback is a sequence of
            // blocks that have the following structure:
            //
            //  mod $mod_id:ident $mod_str:literal {
            //     ...
            //     { $fn_str:literal, fn $fn_id:ident $args:tt -> $ret:ty }
            //     ...
            //  }
            //
            // Where the sub token-tree $args:tt is a normal parenthesized
            // argument list of comma-separated arg:type pairs

            mod context "x" {
                {"_", fn log_value(v:RawVal) -> RawVal }
                /// Get the binary contractID of the contract which invoked the
                /// running contract. Traps if the running contract was not
                /// invoked by a contract.
                {"0", fn get_invoking_contract() -> Object }
                {"1", fn obj_cmp(a:RawVal, b:RawVal) -> i64 }
            }

            mod u64 "u" {
                {"_", fn obj_from_u64(v:u64) -> Object }
                {"0", fn obj_to_u64(obj:Object) -> u64 }
            }

            /// Functions concerned with the i64 type
            mod i64 "i" {
                /// Convert an i64 to an object containing an i64.
                {"_", fn obj_from_i64(v:i64) -> Object }
                /// Convert an object containing an i64 to an i64.
                {"0", fn obj_to_i64(obj:Object) -> i64 }
            }

            mod map "m" {
                /// Create an empty new map.
                {"_", fn map_new() -> Object }
                /// Insert a key/value mapping into an existing map, and return the map object handle.
                /// If the map already has a mapping for the given key, the previous value is overwritten.
                {"0", fn map_put(m:Object, k:RawVal, v:RawVal) -> Object}
                /// Get the value for a key from a map. Traps if key is not found.
                {"1", fn map_get(m:Object, k:RawVal) -> RawVal}
                /// Remove a key/value mapping from a map if it exists, traps if doesn't.
                {"2", fn map_del(m:Object, k:RawVal) -> Object}
                /// Get the size of a map.
                {"3", fn map_len(m:Object) -> RawVal}
                /// Test for the presence of a key in a map. Returns (SCStatic) TRUE/FALSE.
                {"4", fn map_has(m:Object, k:RawVal) -> RawVal}
                /// Given a key, find the first key less than itself in the map's sorted order.
                /// If such a key does not exist, return an SCStatus containing the error code (TBD).
                {"5", fn map_prev_key(m:Object, k:RawVal) -> RawVal}
                /// Given a key, find the first key greater than itself in the map's sorted order.
                /// If such a key does not exist, return an SCStatus containing the error code (TBD).
                {"6", fn map_next_key(m:Object, k:RawVal) -> RawVal}
                /// Find the minimum key from a map.
                /// If the map is empty, return an SCStatus containing the error code (TBD).
                {"7", fn map_min_key(m:Object) -> RawVal}
                /// Find the maximum key from a map.
                /// If the map is empty, return an SCStatus containing the error code (TBD).
                {"8", fn map_max_key(m:Object) -> RawVal}
                /// Return a new vector containing all the keys in a map.
                /// The new vector is ordered in the original map's key-sorted order.
                {"9", fn map_keys(m:Object) -> Object}
                /// Return a new vector containing all the values in a map.
                /// The new vector is ordered in the original map's key-sorted order.
                {"A", fn map_values(m:Object) -> Object}
            }

            mod vec "v" {
                /// Create an empty new vector.
                {"_", fn vec_new() -> Object}
                /// Update the value at index `i` in the vector. Return the new vector.
                /// Trap if the index is out of bounds.
                {"0", fn vec_put(v:Object, i:RawVal, x:RawVal) -> Object}
                /// Returns the element at index `i` of the vector. Traps if the index is out of bound.
                {"1", fn vec_get(v:Object, i:RawVal) -> RawVal}
                /// Delete an element in a vector at index `i`, shifting all elements after it to the left.
                /// Return the new vector. Traps if the index is out of bound.
                {"2", fn vec_del(v:Object, i:RawVal) -> Object}
                /// Returns length of the vector.
                {"3", fn vec_len(v:Object) -> RawVal}
                /// Appends an element to the back of the vector.
                {"4", fn vec_push(v:Object, x:RawVal) -> Object}
                /// Removes the last element from the vector and returns the new vector.
                /// Traps if original vector is empty.
                {"5", fn vec_pop(v:Object) -> Object}
                /// Return the first element in the vector. Traps if the vector is empty
                {"6", fn vec_front(v:Object) -> RawVal}
                /// Return the last element in the vector. Traps if the vector is empty
                {"7", fn vec_back(v:Object) -> RawVal}
                /// Inserts an element at index `i` within the vector, shifting all elements after it to the right.
                /// Traps if the index is out of bound
                {"8", fn vec_insert(v:Object, i:RawVal, x:RawVal) -> Object}
                /// Clone the vector `v1`, then moves all the elements of vector `v2` into it.
                /// Return the new vector. Traps if number of elements in the vector overflows a u32.
                {"9", fn vec_append(v1:Object, v2:Object) -> Object}
                /// Copy the elements from `start` index until `end` index, exclusive, in the vector and create a new vector from it.
                /// Return the new vector. Traps if the index is out of bound.
                {"A", fn vec_slice(v:Object, start:RawVal, end:RawVal) -> Object}
            }

            mod ledger "l" {
                {"_", fn put_contract_data(k:RawVal, v: RawVal) -> RawVal}
                {"0", fn has_contract_data(k:RawVal) -> RawVal}
                {"1", fn get_contract_data(k:RawVal) -> RawVal}
                {"2", fn del_contract_data(k:RawVal) -> RawVal}
                {"3", fn create_contract(v: Object, salt: Object, key: Object, sig: Object) -> Object}
                {"4", fn create_contract_using_parent_id(v: Object, salt: Object) -> Object}
            }

            mod call "c" {
                /// Calls a function in another contract with arguments contained in vector `args`.
                /// If the call is successful, forwards the result of the called function. Traps otherwise.
                {"_", fn call(contract:Object, func:Symbol, args:Object) -> RawVal}
                /// Calls a function in another contract with arguments contained in vector `args`. Returns:
                /// - if successful, result of the called function.
                /// - otherwise, an `SCStatus` containing the error status code.
                {"0", fn try_call(contract:Object, func:Symbol, args:Object) -> RawVal}
            }

            mod bigint "g" {
                /// Constructs a BigInt from an u64.
                {"_", fn bigint_from_u64(x:u64) -> Object}
                /// Converts a BigInt to an u64. Traps if the value cannot fit into u64.
                {"0", fn bigint_to_u64(x:Object) -> u64}
                /// Constructs a BigInt from an i64.
                {"1", fn bigint_from_i64(x:i64) -> Object}
                /// Converts a BigInt to an i64. Traps if the value cannot fit into i64.
                {"2", fn bigint_to_i64(x:Object) -> i64}
                /// Performs the `+` operation.
                {"3", fn bigint_add(x:Object, y:Object) -> Object}
                /// Performs the `-` operation.
                {"4", fn bigint_sub(x:Object, y:Object) -> Object}
                /// Performs the `*` operation.
                {"5", fn bigint_mul(x:Object, y:Object) -> Object}
                /// Performs the `/` operation. Traps if `y` is zero.
                {"6", fn bigint_div(x:Object, y:Object) -> Object}
                /// Performs the `%` operation. Traps if `y` is zero.
                {"7", fn bigint_rem(x:Object, y:Object) -> Object}
                /// Performs the `&` operation.
                {"8", fn bigint_and(x:Object, y:Object) -> Object}
                /// Performs the `|` operation.
                {"9", fn bigint_or(x:Object, y:Object) -> Object}
                /// Performs the `^` operation.
                {"A", fn bigint_xor(x:Object, y:Object) -> Object}
                /// Performs the `<<` operation. Traps if `y` is negative or larger than the size of u64.
                {"B", fn bigint_shl(x:Object, y:Object) -> Object}
                /// Performs the `>>` operation. Traps if `y` is negative or larger than the size of u64.
                {"C", fn bigint_shr(x:Object, y:Object) -> Object}
                /// Returns an ordering between `x` and `y`: -1 (less), 0 (equal) or 1 (greater).
                {"D", fn bigint_cmp(x:Object, y:Object) -> RawVal}
                /// Returns true if `x` is equal to the additive identity.
                {"E", fn bigint_is_zero(x:Object) -> RawVal}
                /// Performs the unary `-` operation.
                {"F", fn bigint_neg(x:Object) -> Object}
                /// Performs the unary `!` operation.
                {"G", fn bigint_not(x:Object) -> Object}
                /// Calculates the Greatest Common Divisor (GCD) of `x` and `y`.
                {"H", fn bigint_gcd(x:Object, y:Object) -> Object}
                /// Calculates the Lowest Common Multiple (LCM) of `x` and `y`.
                {"I", fn bigint_lcm(x:Object, y:Object) -> Object}
                /// Calculates `x` to the power `y`. Traps if `y` is negative or larger than the size of u64.
                {"J", fn bigint_pow(x:Object, y:Object) -> Object}
                /// Calculates `(p ^ q) mod m`. Note that this rounds like `mod_floor`, not like the `%` operator, which makes a difference when given a negative `p` or `m`.
                /// The result will be in the interval `[0, m)` for `m > 0`, or in the interval `(m, 0]` for `m < 0`.
                /// Traps if the `q` is negative or the `m` is zero.
                {"K", fn bigint_pow_mod(p:Object, q:Object, m:Object) -> Object}
                /// Calculates the truncated principal square root of `x`. Traps if `x` is negative.
                {"L", fn bigint_sqrt(x:Object) -> Object}
                /// Determines the fewest bits necessary to express `x`, not including the sign.
                {"M", fn bigint_bits(x:Object) -> u64}
            }

            mod binary "b" {
<<<<<<< HEAD
                /// Serializes an (SC)Object into XDR opaque binary array.
                {"_", fn serialize_to_binary(b:Object) -> Object}
                /// Deserializes a binary array to get back the XDR (SC)Object.
                {"0", fn deserialize_from_binary(b:Object) -> Object}
                /// Copies a slice of bytes from a binary array specified at offset `b_pos` with length `len` into the linear memory at position `lm_pos`.
                /// Traps if either the binary array or the linear memory doesn't have enough bytes.
                {"1", fn binary_copy_to_linear_memory(b:Object, b_pos:RawVal, lm_pos:RawVal, len:RawVal) -> RawVal}
                /// Copies a segment of the linear memory specified at position `lm_pos` with length `len`, into a binary array at offset `b_pos`. The binary array may grow in size to accommodate the new bytes.
                /// Traps if the linear memory doesn't have enough bytes.
                {"2", fn binary_copy_from_linear_memory(b:Object, b_pos:RawVal, lm_pos:RawVal, len:RawVal) -> Object}
                /// Constructs a new binary array initialized with bytes copied from a linear memory slice specified at position `lm_pos` with length `len`.
                {"3", fn binary_new_from_linear_memory(lm_pos:RawVal, len:RawVal) -> Object}
=======
                /// Serializes an (SC)Val into XDR opaque binary array.
                {"_", fn serialize_to_binary(v:RawVal) -> Object}
                /// Deserialize a binary array to get back the (SC)Val.
                {"0", fn deserialize_from_binary(b:Object) -> RawVal}
                {"1", fn binary_copy_to_guest_mem(b:Object, i:RawVal, j:RawVal, l:RawVal) -> RawVal}
                {"2", fn binary_copy_from_guest_mem(b:Object, i:RawVal, j:RawVal, l:RawVal) -> RawVal}
>>>>>>> 4f4bef53
                // These functions below ($3-$F) mirror vector operations
                /// Create an empty new binary.
                {"4", fn binary_new() -> Object}
                /// Update the value at index `i` in the binary. Return the new binary.
                /// Trap if the index is out of bounds.
                {"5", fn binary_put(b:Object, i:RawVal, u:RawVal) -> Object}
                /// Returns the element at index `i` of the binary. Traps if the index is out of bound.
                {"6", fn binary_get(b:Object, i:RawVal) -> RawVal}
                /// Delete an element in a binary at index `i`, shifting all elements after it to the left.
                /// Return the new binary. Traps if the index is out of bound.
                {"7", fn binary_del(b:Object, i:RawVal) -> Object}
                /// Returns length of the binary.
                {"8", fn binary_len(b:Object) -> RawVal}
                /// Appends an element to the back of the binary.
                {"9", fn binary_push(b:Object, u:RawVal) -> Object}
                /// Removes the last element from the binary and returns the new binary.
                /// Traps if original binary is empty.
                {"A", fn binary_pop(b:Object) -> Object}
                /// Return the first element in the binary. Traps if the binary is empty
                {"B", fn binary_front(b:Object) -> RawVal}
                /// Return the last element in the binary. Traps if the binary is empty
                {"C", fn binary_back(b:Object) -> RawVal}
                /// Inserts an element at index `i` within the binary, shifting all elements after it to the right.
                /// Traps if the index is out of bound
                {"D", fn binary_insert(b:Object, i:RawVal, u:RawVal) -> Object}
                /// Clone the binary `b1`, then moves all the elements of binary `b2` into it.
                /// Return the new binary. Traps if number of elements in the binary overflows a u32.
                {"E", fn binary_append(b1:Object, b2:Object) -> Object}
                /// Copy the elements from `i` until length `l` in the binary and create a new binary from it.
                /// Return the new binary. Traps if the index is out of bound.
                {"F", fn binary_slice(b:Object, i:RawVal, l:RawVal) -> Object}
            }

            mod hash "h" {
                {"_", fn hash_from_binary(x:Object) -> Object}
                {"0", fn hash_to_binary(x:Object) -> Object}
            }

            mod key "k" {
                {"_", fn public_key_from_binary(x:Object) -> Object}
                {"0", fn public_key_to_binary(x:Object) -> Object}
            }

            mod crypto "c" {
                {"_", fn compute_hash_sha256(x:Object) -> Object}
                {"0", fn verify_sig_ed25519(x:Object, k:Object, s:Object) -> RawVal}
            }

            mod account "a" {
                /// Get the low threshold for the account with ed25519 public
                /// key a (a is binary). Traps if no such account exists.
                {"_", fn account_get_low_threshold(a:Object) -> RawVal}
                /// Get the medium threshold for the account with ed25519 public
                /// key a (a is binary). Traps if no such account exists.
                {"0", fn account_get_medium_threshold(a:Object) -> RawVal}
                /// Get the high threshold for the account with ed25519 public
                /// key a (a is binary). Traps if no such account exists.
                {"1", fn account_get_high_threshold(a:Object) -> RawVal}
                /// Get the signer weight for the signer with ed25519 public key
                /// s (s is binary) on the account with ed25519 public key a (a
                /// is binary). Returns the master weight if the signer is the
                /// master, and returns 0 if no such signer exists. Traps if no
                /// such account exists.
                {"2", fn account_get_signer_weight(a:Object, s:Object) -> RawVal}
            }
        }
    };
}

///////////////////////////////////////////////////////////////////////////////
/// X-macro use: defining trait Env
///////////////////////////////////////////////////////////////////////////////

// This is a helper macro used only by generate_env_trait below. It consumes
// a token-tree of the form:
//
//  {fn $fn_id:ident $args:tt -> $ret:ty}
//
// and produces the the corresponding method declaration to be used in the Env
// trait.
macro_rules! host_function_helper {
    {
        $(#[$attr:meta])*
        fn $fn_id:ident($($arg:ident:$type:ty),*) -> $ret:ty}
    =>
    {
        $(#[$attr])*
        fn $fn_id(&self, $($arg:$type),*) -> $ret;
    };
}

// This is a callback macro that pattern-matches the token-tree passed by the
// x-macro (call_macro_with_all_host_functions) and produces a suite of method
// declarations, which it places in the body of the declaration of the Env
// trait.
macro_rules! generate_env_trait {
    {
        $(
            // This outer pattern matches a single 'mod' block of the token-tree
            // passed from the x-macro to this macro. It is embedded in a `$()*`
            // pattern-repetition matcher so that it will match all provided
            // 'mod' blocks provided.
            $(#[$mod_attr:meta])*
            mod $mod_id:ident $mod_str:literal
            {
                $(
                    // This inner pattern matches a single function description
                    // inside a 'mod' block in the token-tree passed from the
                    // x-macro to this macro. It is embedded in a `$()*`
                    // pattern-repetition matcher so that it will match all such
                    // descriptions.
                    $(#[$fn_attr:meta])*
                    { $fn_str:literal, fn $fn_id:ident $args:tt -> $ret:ty }
                )*
            }
        )*
    }

    => // The part of the macro above this line is a matcher; below is its expansion.

    {
        // This macro expands to a single item: the Env trait used to define the
        // interface implemented by Host and Guest, and used by client contract
        // code.
        pub trait Env: EnvBase
        {
            $(
                $(
                    // This invokes the host_function_helper! macro above
                    // passing only the relevant parts of the declaration
                    // matched by the inner pattern above. It is embedded in two
                    // nested `$()*` pattern-repetition expanders that
                    // correspond to the pattern-repetition matchers in the
                    // match section, but we ignore the structure of the 'mod'
                    // block repetition-level from the outer pattern in the
                    // expansion, flattening all functions from all 'mod' blocks
                    // into the Env trait.
                    host_function_helper!{$(#[$fn_attr])* fn $fn_id $args -> $ret}
                )*
            )*
        }
    };
}

// Here we invoke the x-macro passing generate_env_trait as its callback macro.
call_macro_with_all_host_functions! { generate_env_trait }<|MERGE_RESOLUTION|>--- conflicted
+++ resolved
@@ -224,10 +224,9 @@
             }
 
             mod binary "b" {
-<<<<<<< HEAD
-                /// Serializes an (SC)Object into XDR opaque binary array.
+                /// Serializes an (SC)Val into XDR opaque binary array.
                 {"_", fn serialize_to_binary(b:Object) -> Object}
-                /// Deserializes a binary array to get back the XDR (SC)Object.
+                /// Deserialize a binary array to get back the (SC)Val.
                 {"0", fn deserialize_from_binary(b:Object) -> Object}
                 /// Copies a slice of bytes from a binary array specified at offset `b_pos` with length `len` into the linear memory at position `lm_pos`.
                 /// Traps if either the binary array or the linear memory doesn't have enough bytes.
@@ -237,14 +236,6 @@
                 {"2", fn binary_copy_from_linear_memory(b:Object, b_pos:RawVal, lm_pos:RawVal, len:RawVal) -> Object}
                 /// Constructs a new binary array initialized with bytes copied from a linear memory slice specified at position `lm_pos` with length `len`.
                 {"3", fn binary_new_from_linear_memory(lm_pos:RawVal, len:RawVal) -> Object}
-=======
-                /// Serializes an (SC)Val into XDR opaque binary array.
-                {"_", fn serialize_to_binary(v:RawVal) -> Object}
-                /// Deserialize a binary array to get back the (SC)Val.
-                {"0", fn deserialize_from_binary(b:Object) -> RawVal}
-                {"1", fn binary_copy_to_guest_mem(b:Object, i:RawVal, j:RawVal, l:RawVal) -> RawVal}
-                {"2", fn binary_copy_from_guest_mem(b:Object, i:RawVal, j:RawVal, l:RawVal) -> RawVal}
->>>>>>> 4f4bef53
                 // These functions below ($3-$F) mirror vector operations
                 /// Create an empty new binary.
                 {"4", fn binary_new() -> Object}
