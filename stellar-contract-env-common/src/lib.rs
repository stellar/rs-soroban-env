#![cfg_attr(not(feature = "std"), no_std)]

mod bitset;
mod checked_env;
mod env;
mod env_val;
mod object;
mod or_abort;
mod raw_val;
mod rt;
mod status;
mod symbol;
mod tagged_val;
mod unimplemented_env;
mod val;

// Re-export the XDR definitions
pub use stellar_xdr as xdr;

// Export some runtime interfaces
pub use or_abort::OrAbort;
pub use rt::trap;

// RawVal and RawObj are the 64-bit transparent type.
pub use raw_val::{RawVal, RawValConvertible, Tag};

pub use tagged_val::{
    TagBitSet, TagI32, TagObject, TagStatic, TagStatus, TagSymbol, TagType, TagU32, TaggedVal,
};
pub use val::Val;

// RawVal and EnvObj couple raw types to environments.
pub use checked_env::CheckedEnv;
pub use env::{Env, EnvBase};
<<<<<<< HEAD
pub use env_val::{EnvVal, EnvValConvertible, IntoEnvVal, TryFromVal};
=======
pub use env_val::{EnvVal, EnvValConvertible, IntoEnvVal, IntoVal};
>>>>>>> 36fe5761
pub use unimplemented_env::UnimplementedEnv;

// BitSet, Status and Symbol wrap RawVals.
// TODO: maybe these should wrap EnvVals?
pub use bitset::{BitSet, BitSetError};
pub use object::Object;
pub use status::{Status, OK, UNKNOWN_ERROR};
pub use symbol::{Symbol, SymbolError, SymbolIter};

#[inline(always)]
// Awkward: this is a free function rather than a trait call because
// you can't have const trait calls. It calls panic! rather than
// rt::trap because trap can't be const because one of its versions
// is the wasm unreachable intruction. Ideally this would be a function
// that did panic! in a const context and rt::trap in a non-const
// context but it's not clear how to actually do that.
pub const fn require(b: bool) {
    if !b {
        panic!();
    }
}<|MERGE_RESOLUTION|>--- conflicted
+++ resolved
@@ -32,11 +32,7 @@
 // RawVal and EnvObj couple raw types to environments.
 pub use checked_env::CheckedEnv;
 pub use env::{Env, EnvBase};
-<<<<<<< HEAD
-pub use env_val::{EnvVal, EnvValConvertible, IntoEnvVal, TryFromVal};
-=======
-pub use env_val::{EnvVal, EnvValConvertible, IntoEnvVal, IntoVal};
->>>>>>> 36fe5761
+pub use env_val::{EnvVal, EnvValConvertible, IntoEnvVal, IntoVal, TryFromVal};
 pub use unimplemented_env::UnimplementedEnv;
 
 // BitSet, Status and Symbol wrap RawVals.
